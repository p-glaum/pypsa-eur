# -*- coding: utf-8 -*-
# SPDX-FileCopyrightText: : 2017-2023 The PyPSA-Eur Authors
#
# SPDX-License-Identifier: MIT

# coding: utf-8
"""
Creates the network topology from a `ENTSO-E map extract.

<https://github.com/PyPSA/GridKit/tree/master/entsoe>`_ (March 2022) as a PyPSA
network.

Relevant Settings
-----------------

.. code:: yaml


    snapshots:

    countries:

    electricity:
        voltages:

    lines:
        types:
        s_max_pu:
        under_construction:

    links:
        p_max_pu:
        under_construction:
        include_tyndp:

    transformers:
        x:
        s_nom:
        type:

.. seealso::
    Documentation of the configuration file ``config/config.yaml`` at
    :ref:`snapshots_cf`, :ref:`toplevel_cf`, :ref:`electricity_cf`, :ref:`load_cf`,
    :ref:`lines_cf`, :ref:`links_cf`, :ref:`transformers_cf`

Inputs
------

- ``data/entsoegridkit``:  Extract from the geographical vector data of the online `ENTSO-E Interactive Map <https://www.entsoe.eu/data/map/>`_ by the `GridKit <https://github.com/martacki/gridkit>`_ toolkit dating back to March 2022.
- ``data/parameter_corrections.yaml``: Corrections for ``data/entsoegridkit``
- ``data/links_p_nom.csv``: confer :ref:`links`
- ``data/links_tyndp.csv``: List of projects in the `TYNDP 2018 <https://tyndp.entsoe.eu/tyndp2018/>`_ that are at least *in permitting* with fields for start- and endpoint (names and coordinates), length, capacity, construction status, and project reference ID.
- ``resources/country_shapes.geojson``: confer :ref:`shapes`
- ``resources/offshore_shapes.geojson``: confer :ref:`shapes`
- ``resources/europe_shape.geojson``: confer :ref:`shapes`

Outputs
-------

- ``networks/base.nc``

    .. image:: img/base.png
        :scale: 33 %

Description
-----------
"""

import logging
from itertools import product

import geopandas as gpd
import networkx as nx
import numpy as np
import pandas as pd
import pypsa
import shapely
import shapely.prepared
import shapely.wkt
import yaml
from _helpers import configure_logging
from scipy import spatial
from scipy.sparse import csgraph
from shapely.geometry import LineString, Point

logger = logging.getLogger(__name__)


def _get_oid(df):
    if "tags" in df.columns:
        return df.tags.str.extract('"oid"=>"(\d+)"', expand=False)
    else:
        return pd.Series(np.nan, df.index)


def _get_country(df):
    if "tags" in df.columns:
        return df.tags.str.extract('"country"=>"([A-Z]{2})"', expand=False)
    else:
        return pd.Series(np.nan, df.index)


def _get_tyndp_project_id(df):
    if "tags" in df.columns:
        return df.tags.str.extract('"tyndp2020_proj_id"=>"(\d+)"', expand=False)
    else:
        return pd.Series(np.nan, df.index)


def _find_closest_links(links, new_links, distance_upper_bound=1.5):
    treecoords = np.asarray(
        [
            np.asarray(shapely.wkt.loads(s).coords)[[0, -1]].flatten()
            for s in links.geometry
        ]
    )
    querycoords = np.vstack(
        [new_links[["x1", "y1", "x2", "y2"]], new_links[["x2", "y2", "x1", "y1"]]]
    )
    tree = spatial.KDTree(treecoords)
    dist, ind = tree.query(querycoords, distance_upper_bound=distance_upper_bound)
    found_b = ind < len(links)
    found_i = np.arange(len(new_links) * 2)[found_b] % len(new_links)
    return (
        pd.DataFrame(
            dict(D=dist[found_b], i=links.index[ind[found_b] % len(links)]),
            index=new_links.index[found_i],
        )
        .sort_values(by="D")[lambda ds: ~ds.index.duplicated(keep="first")]
        .sort_index()["i"]
    )


def _load_buses_from_eg(eg_buses, europe_shape, config_elec):
    buses = (
        pd.read_csv(
            eg_buses,
            quotechar="'",
            true_values=["t"],
            false_values=["f"],
            dtype=dict(bus_id="str"),
        )
        .set_index("bus_id")
        .drop(["station_id"], axis=1)
        .rename(columns=dict(voltage="v_nom"))
    )

    buses["carrier"] = buses.pop("dc").map({True: "DC", False: "AC"})
    buses["under_construction"] = buses["under_construction"].fillna(False).astype(bool)

    # remove all buses outside of all countries including exclusive economic zones (offshore)
    europe_shape = gpd.read_file(europe_shape).loc[0, "geometry"]
    europe_shape_prepped = shapely.prepared.prep(europe_shape)
    buses_in_europe_b = buses[["x", "y"]].apply(
        lambda p: europe_shape_prepped.contains(Point(p)), axis=1
    )

    buses_with_v_nom_to_keep_b = (
        buses.v_nom.isin(config_elec["voltages"]) | buses.v_nom.isnull()
    )
    logger.info(
        f'Removing buses with voltages {pd.Index(buses.v_nom.unique()).dropna().difference(config_elec["voltages"])}'
    )

    return pd.DataFrame(buses.loc[buses_in_europe_b & buses_with_v_nom_to_keep_b])


def _load_transformers_from_eg(buses, eg_transformers):
    transformers = pd.read_csv(
        eg_transformers,
        quotechar="'",
        true_values=["t"],
        false_values=["f"],
        dtype=dict(transformer_id="str", bus0="str", bus1="str"),
    ).set_index("transformer_id")

    transformers = _remove_dangling_branches(transformers, buses)

    return transformers


def _load_converters_from_eg(buses, eg_converters):
    converters = pd.read_csv(
        eg_converters,
        quotechar="'",
        true_values=["t"],
        false_values=["f"],
        dtype=dict(converter_id="str", bus0="str", bus1="str"),
    ).set_index("converter_id")

    converters = _remove_dangling_branches(converters, buses)

    converters["carrier"] = "B2B"

    return converters


def _load_links_from_eg(buses, eg_links):
    links = pd.read_csv(
        eg_links,
        quotechar="'",
        true_values=["t"],
        false_values=["f"],
        dtype=dict(link_id="str", bus0="str", bus1="str", under_construction="bool"),
    ).set_index("link_id")

    links["length"] /= 1e3

    # Skagerrak Link is connected to 132kV bus which is removed in _load_buses_from_eg.
    # Connect to neighboring 380kV bus
    links.loc[links.bus1 == "6396", "bus1"] = "6398"

    links = _remove_dangling_branches(links, buses)

    # Add DC line parameters
    links["carrier"] = "DC"

    return links


def _add_links_from_tyndp(buses, links, links_tyndp, europe_shape):
    links_tyndp = pd.read_csv(links_tyndp)

    # remove all links from list which lie outside all of the desired countries
    europe_shape = gpd.read_file(europe_shape).loc[0, "geometry"]
    europe_shape_prepped = shapely.prepared.prep(europe_shape)
    x1y1_in_europe_b = links_tyndp[["x1", "y1"]].apply(
        lambda p: europe_shape_prepped.contains(Point(p)), axis=1
    )
    x2y2_in_europe_b = links_tyndp[["x2", "y2"]].apply(
        lambda p: europe_shape_prepped.contains(Point(p)), axis=1
    )
    is_within_covered_countries_b = x1y1_in_europe_b & x2y2_in_europe_b

    if not is_within_covered_countries_b.all():
        logger.info(
            "TYNDP links outside of the covered area (skipping): "
            + ", ".join(links_tyndp.loc[~is_within_covered_countries_b, "Name"])
        )

        links_tyndp = links_tyndp.loc[is_within_covered_countries_b]
        if links_tyndp.empty:
            return buses, links

    has_replaces_b = links_tyndp.replaces.notnull()
    oids = dict(Bus=_get_oid(buses), Link=_get_oid(links))
    keep_b = dict(
        Bus=pd.Series(True, index=buses.index), Link=pd.Series(True, index=links.index)
    )
    for reps in links_tyndp.loc[has_replaces_b, "replaces"]:
        for comps in reps.split(":"):
            oids_to_remove = comps.split(".")
            c = oids_to_remove.pop(0)
            keep_b[c] &= ~oids[c].isin(oids_to_remove)
    buses = buses.loc[keep_b["Bus"]]
    links = links.loc[keep_b["Link"]]

    links_tyndp["j"] = _find_closest_links(
        links, links_tyndp, distance_upper_bound=0.20
    )
    # Corresponds approximately to 20km tolerances

    if links_tyndp["j"].notnull().any():
        logger.info(
            "TYNDP links already in the dataset (skipping): "
            + ", ".join(links_tyndp.loc[links_tyndp["j"].notnull(), "Name"])
        )
        links_tyndp = links_tyndp.loc[links_tyndp["j"].isnull()]
        if links_tyndp.empty:
            return buses, links

    tree = spatial.KDTree(buses[["x", "y"]])
    _, ind0 = tree.query(links_tyndp[["x1", "y1"]])
    ind0_b = ind0 < len(buses)
    links_tyndp.loc[ind0_b, "bus0"] = buses.index[ind0[ind0_b]]

    _, ind1 = tree.query(links_tyndp[["x2", "y2"]])
    ind1_b = ind1 < len(buses)
    links_tyndp.loc[ind1_b, "bus1"] = buses.index[ind1[ind1_b]]

    links_tyndp_located_b = (
        links_tyndp["bus0"].notnull() & links_tyndp["bus1"].notnull()
    )
    if not links_tyndp_located_b.all():
        logger.warning(
            "Did not find connected buses for TYNDP links (skipping): "
            + ", ".join(links_tyndp.loc[~links_tyndp_located_b, "Name"])
        )
        links_tyndp = links_tyndp.loc[links_tyndp_located_b]

    logger.info("Adding the following TYNDP links: " + ", ".join(links_tyndp["Name"]))

    links_tyndp = links_tyndp[["bus0", "bus1"]].assign(
        carrier="DC",
        p_nom=links_tyndp["Power (MW)"],
        length=links_tyndp["Length (given) (km)"].fillna(
            links_tyndp["Length (distance*1.2) (km)"]
        ),
        under_construction=True,
        underground=False,
        geometry=(
            links_tyndp[["x1", "y1", "x2", "y2"]].apply(
                lambda s: str(LineString([[s.x1, s.y1], [s.x2, s.y2]])), axis=1
            )
        ),
        tags=(
            '"name"=>"'
            + links_tyndp["Name"]
            + '", '
            + '"ref"=>"'
            + links_tyndp["Ref"]
            + '", '
            + '"status"=>"'
            + links_tyndp["status"]
            + '"'
        ),
    )

    links_tyndp.index = "T" + links_tyndp.index.astype(str)

    links = pd.concat([links, links_tyndp], sort=True)

    return buses, links


def _load_lines_from_eg(buses, eg_lines):
    lines = (
        pd.read_csv(
            eg_lines,
            quotechar="'",
            true_values=["t"],
            false_values=["f"],
            dtype=dict(
                line_id="str",
                bus0="str",
                bus1="str",
                underground="bool",
                under_construction="bool",
            ),
        )
        .set_index("line_id")
        .rename(columns=dict(voltage="v_nom", circuits="num_parallel"))
    )

    lines["length"] /= 1e3
    lines["carrier"] = "AC"
    lines = _remove_dangling_branches(lines, buses)

    return lines


def _apply_parameter_corrections(n, parameter_corrections):
    with open(parameter_corrections) as f:
        corrections = yaml.safe_load(f)

    if corrections is None:
        return

    for component, attrs in corrections.items():
        df = n.df(component)
        oid = _get_oid(df)
        if attrs is None:
            continue

        for attr, repls in attrs.items():
            for i, r in repls.items():
                if i == "oid":
                    r = oid.map(repls["oid"]).dropna()
                elif i == "index":
                    r = pd.Series(repls["index"])
                else:
                    raise NotImplementedError()
                inds = r.index.intersection(df.index)
                df.loc[inds, attr] = r[inds].astype(df[attr].dtype)


def _reconnect_crimea(lines):
    logger.info("Reconnecting Crimea to the Ukrainian grid.")
    lines_to_crimea = pd.DataFrame(
        {
            "bus0": ["3065", "3181", "3181"],
            "bus1": ["3057", "3055", "3057"],
            "v_nom": [300, 300, 300],
            "num_parallel": [1, 1, 1],
            "length": [140, 120, 140],
            "carrier": ["AC", "AC", "AC"],
            "underground": [False, False, False],
            "under_construction": [False, False, False],
        },
        index=["Melitopol", "Liubymivka left", "Luibymivka right"],
    )

    return pd.concat([lines, lines_to_crimea])


def _set_electrical_parameters_lines(lines, config):
    v_noms = config["electricity"]["voltages"]
    linetypes = config["lines"]["types"]

    for v_nom in v_noms:
        lines.loc[lines["v_nom"] == v_nom, "type"] = linetypes[v_nom]

    lines["s_max_pu"] = config["lines"]["s_max_pu"]

    return lines


def _set_lines_s_nom_from_linetypes(n):
    n.lines["s_nom"] = (
        np.sqrt(3)
        * n.lines["type"].map(n.line_types.i_nom)
        * n.lines["v_nom"]
        * n.lines.num_parallel
    )


def _set_electrical_parameters_links(links, config, links_p_nom):
    if links.empty:
        return links

    p_max_pu = config["links"].get("p_max_pu", 1.0)
    links["p_max_pu"] = p_max_pu
    links["p_min_pu"] = -p_max_pu

    links_p_nom = pd.read_csv(links_p_nom)

    # filter links that are not in operation anymore
    removed_b = links_p_nom.Remarks.str.contains("Shut down|Replaced", na=False)
    links_p_nom = links_p_nom[~removed_b]

    # find closest link for all links in links_p_nom
    links_p_nom["j"] = _find_closest_links(links, links_p_nom)

    links_p_nom = links_p_nom.groupby(["j"], as_index=False).agg({"Power (MW)": "sum"})

    p_nom = links_p_nom.dropna(subset=["j"]).set_index("j")["Power (MW)"]

    # Don't update p_nom if it's already set
    p_nom_unset = (
        p_nom.drop(links.index[links.p_nom.notnull()], errors="ignore")
        if "p_nom" in links
        else p_nom
    )
    links.loc[p_nom_unset.index, "p_nom"] = p_nom_unset

    return links


def _set_electrical_parameters_converters(converters, config):
    p_max_pu = config["links"].get("p_max_pu", 1.0)
    converters["p_max_pu"] = p_max_pu
    converters["p_min_pu"] = -p_max_pu

    converters["p_nom"] = 2000

    # Converters are combined with links
    converters["under_construction"] = False
    converters["underground"] = False

    return converters


def _set_electrical_parameters_transformers(transformers, config):
    config = config["transformers"]

    ## Add transformer parameters
    transformers["x"] = config.get("x", 0.1)
    transformers["s_nom"] = config.get("s_nom", 2000)
    transformers["type"] = config.get("type", "")

    return transformers


def _remove_dangling_branches(branches, buses):
    return pd.DataFrame(
        branches.loc[branches.bus0.isin(buses.index) & branches.bus1.isin(buses.index)]
    )


def _remove_unconnected_components(network, threshold=6):
    _, labels = csgraph.connected_components(network.adjacency_matrix(), directed=False)
    component = pd.Series(labels, index=network.buses.index)

    component_sizes = component.value_counts()
    components_to_remove = component_sizes.loc[component_sizes < threshold]

    logger.info(
        f"Removing {len(components_to_remove)} unconnected network components with less than {components_to_remove.max()} buses. In total {components_to_remove.sum()} buses."
    )

    return network[component == component_sizes.index[0]]


def _set_countries_and_substations(n, config, country_shapes, offshore_shapes):
    buses = n.buses

    def buses_in_shape(shape):
        shape = shapely.prepared.prep(shape)
        return pd.Series(
            np.fromiter(
                (
                    shape.contains(Point(x, y))
                    for x, y in buses.loc[:, ["x", "y"]].values
                ),
                dtype=bool,
                count=len(buses),
            ),
            index=buses.index,
        )

    countries = config["countries"]
    country_shapes = gpd.read_file(country_shapes).set_index("name")["geometry"]
    # reindexing necessary for supporting empty geo-dataframes
    offshore_shapes = gpd.read_file(offshore_shapes)
    offshore_shapes = offshore_shapes.reindex(columns=["name", "geometry"]).set_index(
        "name"
    )["geometry"]
    substation_b = buses["symbol"].str.contains(
        "substation|converter station", case=False
    )

    def prefer_voltage(x, which):
        index = x.index
        if len(index) == 1:
            return pd.Series(index, index)
        key = (
            x.index[0]
            if x["v_nom"].isnull().all()
            else getattr(x["v_nom"], "idx" + which)()
        )
        return pd.Series(key, index)

    gb = buses.loc[substation_b].groupby(
        ["x", "y"], as_index=False, group_keys=False, sort=False
    )
    bus_map_low = gb.apply(prefer_voltage, "min")
    lv_b = (bus_map_low == bus_map_low.index).reindex(buses.index, fill_value=False)
    bus_map_high = gb.apply(prefer_voltage, "max")
    hv_b = (bus_map_high == bus_map_high.index).reindex(buses.index, fill_value=False)

    onshore_b = pd.Series(False, buses.index)
    offshore_b = pd.Series(False, buses.index)

    for country in countries:
        onshore_shape = country_shapes[country]
        onshore_country_b = buses_in_shape(onshore_shape)
        onshore_b |= onshore_country_b

        buses.loc[onshore_country_b, "country"] = country

        if country not in offshore_shapes.index:
            continue
        offshore_country_b = buses_in_shape(offshore_shapes[country])
        offshore_b |= offshore_country_b

        buses.loc[offshore_country_b, "country"] = country

    # Only accept buses as low-voltage substations (where load is attached), if
    # they have at least one connection which is not under_construction
    has_connections_b = pd.Series(False, index=buses.index)
    for b, df in product(("bus0", "bus1"), (n.lines, n.links)):
        has_connections_b |= ~df.groupby(b).under_construction.min()

    buses["substation_lv"] = (
        lv_b & onshore_b & (~buses["under_construction"]) & has_connections_b
    )
    buses["substation_off"] = (offshore_b | (hv_b & onshore_b)) & (
        ~buses["under_construction"]
    )

    c_nan_b = buses.country == "na"
    if c_nan_b.sum() > 0:
        c_tag = _get_country(buses.loc[c_nan_b])
        c_tag.loc[~c_tag.isin(countries)] = np.nan
        n.buses.loc[c_nan_b, "country"] = c_tag

        c_tag_nan_b = n.buses.country.isnull()

        # Nearest country in path length defines country of still homeless buses
        # Work-around until commit 705119 lands in pypsa release
        n.transformers["length"] = 0.0
        graph = n.graph(weight="length")
        n.transformers.drop("length", axis=1, inplace=True)

        for b in n.buses.index[c_tag_nan_b]:
            df = (
                pd.DataFrame(
                    dict(
                        pathlength=nx.single_source_dijkstra_path_length(
                            graph, b, cutoff=200
                        )
                    )
                )
                .join(n.buses.country)
                .dropna()
            )
            assert (
                not df.empty
            ), "No buses with defined country within 200km of bus `{}`".format(b)
            n.buses.at[b, "country"] = df.loc[df.pathlength.idxmin(), "country"]

        logger.warning(
            "{} buses are not in any country or offshore shape,"
            " {} have been assigned from the tag of the entsoe map,"
            " the rest from the next bus in terms of pathlength.".format(
                c_nan_b.sum(), c_nan_b.sum() - c_tag_nan_b.sum()
            )
        )

    return buses


def _replace_b2b_converter_at_country_border_by_link(n):
    # Affects only the B2B converter in Lithuania at the Polish border at the moment
    buscntry = n.buses.country
    linkcntry = n.links.bus0.map(buscntry)
    converters_i = n.links.index[
        (n.links.carrier == "B2B") & (linkcntry == n.links.bus1.map(buscntry))
    ]

    def findforeignbus(G, i):
        cntry = linkcntry.at[i]
        for busattr in ("bus0", "bus1"):
            b0 = n.links.at[i, busattr]
            for b1 in G[b0]:
                if buscntry[b1] != cntry:
                    return busattr, b0, b1
        return None, None, None

    for i in converters_i:
        G = n.graph()
        busattr, b0, b1 = findforeignbus(G, i)
        if busattr is not None:
            comp, line = next(iter(G[b0][b1]))
            if comp != "Line":
                logger.warning(
                    "Unable to replace B2B `{}` expected a Line, but found a {}".format(
                        i, comp
                    )
                )
                continue

            n.links.at[i, busattr] = b1
            n.links.at[i, "p_nom"] = min(
                n.links.at[i, "p_nom"], n.lines.at[line, "s_nom"]
            )
            n.links.at[i, "carrier"] = "DC"
            n.links.at[i, "underwater_fraction"] = 0.0
            n.links.at[i, "length"] = n.lines.at[line, "length"]

            n.remove("Line", line)
            n.remove("Bus", b0)

            logger.info(
                "Replacing B2B converter `{}` together with bus `{}` and line `{}` by an HVDC tie-line {}-{}".format(
                    i, b0, line, linkcntry.at[i], buscntry.at[b1]
                )
            )


def _set_links_underwater_fraction(n, offshore_shapes):
    if n.links.empty:
        return

    if not hasattr(n.links, "geometry"):
        n.links["underwater_fraction"] = 0.0
    else:
        offshore_shape = gpd.read_file(offshore_shapes).unary_union
        links = gpd.GeoSeries(n.links.geometry.dropna().map(shapely.wkt.loads))
        n.links["underwater_fraction"] = (
            links.intersection(offshore_shape).length / links.length
        )


def _adjust_capacities_of_under_construction_branches(n, config):
    lines_mode = config["lines"].get("under_construction", "undef")
    if lines_mode == "zero":
        n.lines.loc[n.lines.under_construction, "num_parallel"] = 0.0
        n.lines.loc[n.lines.under_construction, "s_nom"] = 0.0
    elif lines_mode == "remove":
        n.mremove("Line", n.lines.index[n.lines.under_construction])
    elif lines_mode != "keep":
        logger.warning(
            "Unrecognized configuration for `lines: under_construction` = `{}`. Keeping under construction lines."
        )

    links_mode = config["links"].get("under_construction", "undef")
    if links_mode == "zero":
        n.links.loc[n.links.under_construction, "p_nom"] = 0.0
    elif links_mode == "remove":
        n.mremove("Link", n.links.index[n.links.under_construction])
    elif links_mode != "keep":
        logger.warning(
            "Unrecognized configuration for `links: under_construction` = `{}`. Keeping under construction links."
        )

    if lines_mode == "remove" or links_mode == "remove":
        # We might need to remove further unconnected components
        n = _remove_unconnected_components(n)

    return n


def _integrate_tyndp_2020(
    buses,
    lines,
    links,
    new_buses,
    new_lines,
    new_links,
    upg_buses,
    upg_lines,
    upg_links,
    config,
):
    new_buses = _read_tyndp2020_buses(new_buses)
    new_lines = _read_tyndp2020_lines(new_lines, config["electricity"])
    new_links = _read_tyndp2020_links(new_links)

    upg_buses = _read_tyndp2020_buses(upg_buses)
    upg_lines = _read_tyndp2020_lines(upg_lines, config["electricity"])
    upg_links = _read_tyndp2020_links(upg_links)

    allowed_statuses = config["TYNDP2020"].get("allowed_statuses")
    ignored_projects = config["TYNDP2020"].get("ignored_projects")

    new_buses = _filter_assets(new_buses, allowed_statuses, ignored_projects)
    new_lines = _filter_assets(new_lines, allowed_statuses, ignored_projects)
    new_links = _filter_assets(new_links, allowed_statuses, ignored_projects)

    upg_buses = _filter_assets(upg_buses, allowed_statuses, ignored_projects)
    upg_lines = _filter_assets(upg_lines, allowed_statuses, ignored_projects)
    upg_links = _filter_assets(upg_links, allowed_statuses, ignored_projects)

    # add 'commissioning_year' to existing assets (beginning of UNIX time)
    if len(buses) > 0:
        buses.loc[:, "commissioning_year"] = pd.to_datetime(0)
    if len(lines) > 0:
        lines.loc[:, "commissioning_year"] = pd.to_datetime(0)
    if len(links) > 0:
        links.loc[:, "commissioning_year"] = pd.to_datetime(0)

    # append new assets
    buses = pd.concat([buses, new_buses])
    lines = pd.concat([lines, new_lines])
    links = pd.concat([links, new_links])

    # upgrade existing assets
    buses = _add_upg_assets(buses, upg_buses)
    lines = _add_upg_assets(lines, upg_lines)
    links = _add_upg_assets(links, upg_links)

    # Drop lines or links if their 'bus0' or 'bus1' columns contain
    # buses that were dropped due to their 'tyndp_status'.
    lines = lines.loc[lines.bus0.isin(buses.index) & lines.bus1.isin(buses.index)]
    links = links.loc[links.bus0.isin(buses.index) & links.bus1.isin(buses.index)]

    return buses, lines, links


def _read_tyndp2020_buses(tyndp_file):
    df = pd.read_csv(tyndp_file, index_col=0)
    df.index = df.index.astype(str)
    df.index.name = "bus_id"
    df["carrier"] = df.pop("dc").map({True: "DC", False: "AC"})
    df["commissioning_year"] = pd.to_datetime(df["commissioning_year"], format="%Y")
    df["symbol"] = "substation"

    return df


def _read_tyndp2020_lines(tyndp_file, config_elec):
    df = pd.read_csv(tyndp_file, index_col=0, dtype={"bus0": "str", "bus1": "str"})
    df.index = df.index.astype(str)
    df.index.name = "line_id"
    df["commissioning_year"] = pd.to_datetime(df["commissioning_year"], format="%Y")
    df["v_nom"] = df["v_nom"].replace(np.nan, 220)
    df["v_nom"] = df["v_nom"].astype(int)
    allowed_voltages = config_elec["voltages"]
    df = df.query("v_nom in @allowed_voltages")
    df["num_parallel"] = 2.0
    df["carrier"] = "AC"
    return df


def _read_tyndp2020_links(tyndp_file):
    df = pd.read_csv(tyndp_file, index_col=0, dtype={"bus0": "str", "bus1": "str"})
    df.index = df.index.astype(str)
    df.index.name = "link_id"
    df["carrier"] = "DC"
    df["commissioning_year"] = pd.to_datetime(df["commissioning_year"], format="%Y")
    df = df.drop("v_nom", axis=1)
    return df


def _filter_assets(df, allowed_statuses, ignore_projects):
    df = df.loc[df["tyndp_status"].isin(allowed_statuses)]
    if ignore_projects:
        df["project_id"] = _get_tyndp_project_id(df)
        df = df.loc[~df.loc[:, "project_id"].isin(ignore_projects)]
        df = df.drop("project_id", axis=1)

    df = df.assign(under_construction=False)
    return df.drop("tyndp_status", axis=1)


def _add_upg_assets(gridx_assets, tyndp_upg):
    intersected_idx = tyndp_upg.index.intersection(gridx_assets.index)
    missing_in_gridx = tyndp_upg.index.difference(gridx_assets.index, sort=False)

    if not missing_in_gridx.empty:
        msg = (
            f"Updating {missing_in_gridx} failed because the assets "
            "do not exist or were excluded from the model."
        )
        logger.warning(msg)

    gridx_assets.loc[intersected_idx] = tyndp_upg.loc[intersected_idx]
    return gridx_assets


def base_network(
    eg_buses,
    eg_converters,
    eg_transformers,
    eg_lines,
    eg_links,
    links_p_nom,
    links_tyndp,
    europe_shape,
    country_shapes,
    offshore_shapes,
    parameter_corrections,
    parameter_corrections_tyndp,
    tyndp2020_new_buses,
    tyndp2020_new_lines,
    tyndp2020_new_links,
    tyndp2020_upg_buses,
    tyndp2020_upg_lines,
    tyndp2020_upg_links,
    config,
):
    buses = _load_buses_from_eg(eg_buses, europe_shape, config["electricity"])

    links = _load_links_from_eg(buses, eg_links)
    if config["links"].get("include_tyndp"):
        buses, links = _add_links_from_tyndp(buses, links, links_tyndp, europe_shape)

    converters = _load_converters_from_eg(buses, eg_converters)

    lines = _load_lines_from_eg(buses, eg_lines)
    transformers = _load_transformers_from_eg(buses, eg_transformers)

<<<<<<< HEAD
    if config["TYNDP2020"].get("include"):
        logger.info(
            "Adding TYNDP2020 lines, buses and links... "
            "warning - this dataset is not yet evaluated and may lead to unexpected results."
        )
        buses, lines, links = _integrate_tyndp_2020(
            buses,
            lines,
            links,
            tyndp2020_new_buses,
            tyndp2020_new_lines,
            tyndp2020_new_links,
            tyndp2020_upg_buses,
            tyndp2020_upg_lines,
            tyndp2020_upg_links,
            config,
        )
=======
    if config["lines"].get("reconnect_crimea", True) and "UA" in config["countries"]:
        lines = _reconnect_crimea(lines)
>>>>>>> 2096131b

    lines = _set_electrical_parameters_lines(lines, config)
    transformers = _set_electrical_parameters_transformers(transformers, config)
    links = _set_electrical_parameters_links(links, config, links_p_nom)
    converters = _set_electrical_parameters_converters(converters, config)

    n = pypsa.Network()
    n.name = "PyPSA-Eur"

    n.set_snapshots(pd.date_range(freq="h", **config["snapshots"]))
    n.madd("Carrier", ["AC", "DC"])

    n.import_components_from_dataframe(buses, "Bus")
    n.import_components_from_dataframe(lines, "Line")
    n.import_components_from_dataframe(transformers, "Transformer")
    n.import_components_from_dataframe(links, "Link")
    n.import_components_from_dataframe(converters, "Link")

    _set_lines_s_nom_from_linetypes(n)

    _apply_parameter_corrections(n, parameter_corrections)
    if config["TYNDP2020"].get("include"):
        _apply_parameter_corrections(n, parameter_corrections_tyndp)

    n = _remove_unconnected_components(n)

    _set_countries_and_substations(n, config, country_shapes, offshore_shapes)

    _set_links_underwater_fraction(n, offshore_shapes)

    _replace_b2b_converter_at_country_border_by_link(n)

    n = _adjust_capacities_of_under_construction_branches(n, config)

    return n


if __name__ == "__main__":
    if "snakemake" not in globals():
        from _helpers import mock_snakemake

        snakemake = mock_snakemake("base_network")
    configure_logging(snakemake)

    n = base_network(
        snakemake.input.eg_buses,
        snakemake.input.eg_converters,
        snakemake.input.eg_transformers,
        snakemake.input.eg_lines,
        snakemake.input.eg_links,
        snakemake.input.links_p_nom,
        snakemake.input.links_tyndp,
        snakemake.input.europe_shape,
        snakemake.input.country_shapes,
        snakemake.input.offshore_shapes,
        snakemake.input.parameter_corrections,
        snakemake.input.parameter_corrections_tyndp,
        snakemake.input.tyndp2020_new_buses,
        snakemake.input.tyndp2020_new_lines,
        snakemake.input.tyndp2020_new_links,
        snakemake.input.tyndp2020_upg_buses,
        snakemake.input.tyndp2020_upg_lines,
        snakemake.input.tyndp2020_upg_links,
        snakemake.config,
    )

    n.meta = snakemake.config

    n.export_to_netcdf(snakemake.output[0])<|MERGE_RESOLUTION|>--- conflicted
+++ resolved
@@ -851,7 +851,6 @@
     lines = _load_lines_from_eg(buses, eg_lines)
     transformers = _load_transformers_from_eg(buses, eg_transformers)
 
-<<<<<<< HEAD
     if config["TYNDP2020"].get("include"):
         logger.info(
             "Adding TYNDP2020 lines, buses and links... "
@@ -869,10 +868,9 @@
             tyndp2020_upg_links,
             config,
         )
-=======
+
     if config["lines"].get("reconnect_crimea", True) and "UA" in config["countries"]:
         lines = _reconnect_crimea(lines)
->>>>>>> 2096131b
 
     lines = _set_electrical_parameters_lines(lines, config)
     transformers = _set_electrical_parameters_transformers(transformers, config)
