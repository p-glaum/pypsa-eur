--- conflicted
+++ resolved
@@ -688,24 +688,14 @@
     networks_dict = {
         (cluster, offgrid, ll, opt + sector_opt, planning_horizon): "results/"
         + snakemake.params.RDIR
-<<<<<<< HEAD
         + f"/postnetworks/elec_s{simpl}_{cluster}_off-{offgrid}_l{ll}_{opt}_{sector_opt}_{planning_horizon}.nc"
-        for simpl in snakemake.config["scenario"]["simpl"]
-        for cluster in snakemake.config["scenario"]["clusters"]
-        for offgrid in snakemake.config["scenario"]["offgrid"]
-        for opt in snakemake.config["scenario"]["opts"]
-        for sector_opt in snakemake.config["scenario"]["sector_opts"]
-        for ll in snakemake.config["scenario"]["ll"]
-        for planning_horizon in snakemake.config["scenario"]["planning_horizons"]
-=======
-        + f"/postnetworks/elec_s{simpl}_{cluster}_l{ll}_{opt}_{sector_opt}_{planning_horizon}.nc"
         for simpl in snakemake.params.scenario["simpl"]
         for cluster in snakemake.params.scenario["clusters"]
+        for offgrid in snakemake.config["scenario"]["offgrid"]
         for opt in snakemake.params.scenario["opts"]
         for sector_opt in snakemake.params.scenario["sector_opts"]
         for ll in snakemake.params.scenario["ll"]
         for planning_horizon in snakemake.params.scenario["planning_horizons"]
->>>>>>> 329349d7
     }
 
     Nyears = len(pd.date_range(freq="h", **snakemake.params.snapshots)) / 8760
