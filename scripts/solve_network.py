--- conflicted
+++ resolved
@@ -50,14 +50,10 @@
 def _add_land_use_constraint(n):
     # warning: this will miss existing offwind which is not classed AC-DC and has carrier 'offwind'
 
-<<<<<<< HEAD
     for carrier in ["solar", "onwind", "offwind-near", "offwind-far"]:
-=======
-    for carrier in ["solar", "onwind", "offwind-ac", "offwind-dc"]:
         extendable_i = (n.generators.carrier == carrier) & n.generators.p_nom_extendable
         n.generators.loc[extendable_i, "p_nom_min"] = 0
 
->>>>>>> bde04eea
         ext_i = (n.generators.carrier == carrier) & ~n.generators.p_nom_extendable
         existing = (
             n.generators.loc[ext_i, "p_nom"]
@@ -702,8 +698,7 @@
         from _helpers import mock_snakemake
 
         snakemake = mock_snakemake(
-<<<<<<< HEAD
-            "solve_sector_network",
+            "solve_network",
             simpl="",
             opts="",
             clusters="64",
@@ -711,15 +706,6 @@
             ll="v1.0",
             sector_opts="Co2L0-25H-T-H-B-I-A-onwind+p0.25-solar+p3-linemaxext20",
             planning_horizons="2050",
-=======
-            "solve_network",
-            simpl="",
-            opts="Ept",
-            clusters="37",
-            ll="v1.0",
-            sector_opts="",
-            planning_horizons="2020",
->>>>>>> bde04eea
         )
     configure_logging(snakemake)
     if "sector_opts" in snakemake.wildcards.keys():
