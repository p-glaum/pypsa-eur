--- conflicted
+++ resolved
@@ -464,19 +464,11 @@
     capacity_fixed = n.generators.p_nom[fix_i]
 
     p_max_pu = get_as_dense(n, "Generator", "p_max_pu")
-<<<<<<< HEAD
 
     lhs = dispatch + reserve - capacity_variable * p_max_pu[ext_i]
 
     rhs = (p_max_pu[fix_i] * capacity_fixed).reindex(columns=gen_i, fill_value=0)
 
-=======
-
-    lhs = dispatch + reserve - capacity_variable * p_max_pu[ext_i]
-
-    rhs = (p_max_pu[fix_i] * capacity_fixed).reindex(columns=gen_i, fill_value=0)
-
->>>>>>> 329349d7
     n.model.add_constraints(lhs <= rhs, name="Generator-p-reserve-upper")
 
 
@@ -717,12 +709,6 @@
     else:
         n = pypsa.Network(snakemake.input.network)
 
-<<<<<<< HEAD
-    n = prepare_network(n, solve_opts, config=snakemake.config)
-
-    n = solve_network(
-        n, config=snakemake.config, opts=opts, log_fn=snakemake.log.solver
-=======
     n = prepare_network(
         n,
         solve_opts,
@@ -738,8 +724,9 @@
         solving=snakemake.params.solving,
         opts=opts,
         log_fn=snakemake.log.solver,
->>>>>>> 329349d7
     )
 
     n.meta = dict(snakemake.config, **dict(wildcards=dict(snakemake.wildcards)))
-    n.export_to_netcdf(snakemake.output[0])+    n.export_to_netcdf(snakemake.output[0])
+
+    logger.info("Maximum memory usage: {}".format(mem.mem_usage))