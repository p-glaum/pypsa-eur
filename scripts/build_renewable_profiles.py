#!/usr/bin/env python
# -*- coding: utf-8 -*-

# SPDX-FileCopyrightText: : 2017-2023 The PyPSA-Eur Authors
#
# SPDX-License-Identifier: MIT
"""
Calculates for each network node the (i) installable capacity (based on land-
use), (ii) the available generation time series (based on weather data), and
(iii) the average distance from the node for onshore wind, AC-connected
offshore wind, DC-connected offshore wind and solar PV generators. In addition
for offshore wind it calculates the fraction of the grid connection which is
under water.

.. note:: Hydroelectric profiles are built in script :mod:`build_hydro_profiles`.

Relevant settings
-----------------

.. code:: yaml

    snapshots:

    atlite:
        nprocesses:

    renewable:
        {technology}:
            cutout:
            corine:
            grid_codes:
            distance:
            natura:
            max_depth:
            min_depth:
            max_shore_distance:
            min_shore_distance:
            capacity_per_sqkm:
            correction_factor:
            potential:
            min_p_max_pu:
            clip_p_max_pu:
            resource:

.. seealso::
    Documentation of the configuration file ``config/config.yaml`` at
    :ref:`snapshots_cf`, :ref:`atlite_cf`, :ref:`renewable_cf`

Inputs
------

- ``data/bundle/corine/g250_clc06_V18_5.tif``: `CORINE Land Cover (CLC) <https://land.copernicus.eu/pan-european/corine-land-cover>`_ inventory on `44 classes <https://wiki.openstreetmap.org/wiki/Corine_Land_Cover#Tagging>`_ of land use (e.g. forests, arable land, industrial, urban areas).

    .. image:: img/corine.png
        :scale: 33 %

- ``data/bundle/GEBCO_2014_2D.nc``: A `bathymetric <https://en.wikipedia.org/wiki/Bathymetry>`_ data set with a global terrain model for ocean and land at 15 arc-second intervals by the `General Bathymetric Chart of the Oceans (GEBCO) <https://www.gebco.net/data_and_products/gridded_bathymetry_data/>`_.

    .. image:: img/gebco_2019_grid_image.jpg
        :scale: 50 %

    **Source:** `GEBCO <https://www.gebco.net/data_and_products/images/gebco_2019_grid_image.jpg>`_

- ``resources/natura.tiff``: confer :ref:`natura`
- ``resources/offshore_shapes.geojson``: confer :ref:`shapes`
- ``resources/regions_onshore.geojson``: (if not offshore wind), confer :ref:`busregions`
- ``resources/regions_offshore.geojson``: (if offshore wind), :ref:`busregions`
- ``"cutouts/" + params["renewable"][{technology}]['cutout']``: :ref:`cutout`
- ``networks/base.nc``: :ref:`base`

Outputs
-------

- ``resources/profile_{technology}.nc`` with the following structure

    ===================  ==========  =========================================================
    Field                Dimensions  Description
    ===================  ==========  =========================================================
    profile              bus, time   the per unit hourly availability factors for each node
    -------------------  ----------  ---------------------------------------------------------
    weight               bus         sum of the layout weighting for each node
    -------------------  ----------  ---------------------------------------------------------
    p_nom_max            bus         maximal installable capacity at the node (in MW)
    -------------------  ----------  ---------------------------------------------------------
    potential            y, x        layout of generator units at cutout grid cells inside the
                                     Voronoi cell (maximal installable capacity at each grid
                                     cell multiplied by capacity factor)
    -------------------  ----------  ---------------------------------------------------------
    average_distance     bus         average distance of units in the Voronoi cell to the
                                     grid node (in km)
    -------------------  ----------  ---------------------------------------------------------
    underwater_fraction  bus         fraction of the average connection distance which is
                                     under water (only for offshore)
    ===================  ==========  =========================================================

    - **profile**

    .. image:: img/profile_ts.png
        :scale: 33 %
        :align: center

    - **p_nom_max**

    .. image:: img/p_nom_max_hist.png
        :scale: 33 %
        :align: center

    - **potential**

    .. image:: img/potential_heatmap.png
        :scale: 33 %
        :align: center

    - **average_distance**

    .. image:: img/distance_hist.png
        :scale: 33 %
        :align: center

    - **underwater_fraction**

    .. image:: img/underwater_hist.png
        :scale: 33 %
        :align: center

Description
-----------

This script functions at two main spatial resolutions: the resolution of the
network nodes and their `Voronoi cells
<https://en.wikipedia.org/wiki/Voronoi_diagram>`_, and the resolution of the
cutout grid cells for the weather data. Typically the weather data grid is
finer than the network nodes, so we have to work out the distribution of
generators across the grid cells within each Voronoi cell. This is done by
taking account of a combination of the available land at each grid cell and the
capacity factor there.

First the script computes how much of the technology can be installed at each
cutout grid cell and each node using the `GLAES
<https://github.com/FZJ-IEK3-VSA/glaes>`_ library. This uses the CORINE land use data,
Natura2000 nature reserves and GEBCO bathymetry data.

.. image:: img/eligibility.png
    :scale: 50 %
    :align: center

To compute the layout of generators in each node's Voronoi cell, the
installable potential in each grid cell is multiplied with the capacity factor
at each grid cell. This is done since we assume more generators are installed
at cells with a higher capacity factor.

.. image:: img/offwinddc-gridcell.png
    :scale: 50 %
    :align: center

.. image:: img/offwindac-gridcell.png
    :scale: 50 %
    :align: center

.. image:: img/onwind-gridcell.png
    :scale: 50 %
    :align: center

.. image:: img/solar-gridcell.png
    :scale: 50 %
    :align: center

This layout is then used to compute the generation availability time series
from the weather data cutout from ``atlite``.

Two methods are available to compute the maximal installable potential for the
node (`p_nom_max`): ``simple`` and ``conservative``:

- ``simple`` adds up the installable potentials of the individual grid cells.
  If the model comes close to this limit, then the time series may slightly
  overestimate production since it is assumed the geographical distribution is
  proportional to capacity factor.

- ``conservative`` assertains the nodal limit by increasing capacities
  proportional to the layout until the limit of an individual grid cell is
  reached.
"""
import functools
import logging
import time

import atlite
import geopandas as gpd
import numpy as np
import xarray as xr
from _helpers import configure_logging
from dask.distributed import Client, LocalCluster
from pypsa.geo import haversine
from shapely.geometry import LineString

logger = logging.getLogger(__name__)


if __name__ == "__main__":
    if "snakemake" not in globals():
        from _helpers import mock_snakemake

        snakemake = mock_snakemake("build_renewable_profiles", technology="solar")
    configure_logging(snakemake)

    nprocesses = int(snakemake.threads)
    noprogress = snakemake.config["run"].get("disable_progressbar", True)
    params = snakemake.params.renewable[snakemake.wildcards.technology]
    resource = params["resource"]  # pv panel params / wind turbine params
    correction_factor = params.get("correction_factor", 1.0)
    capacity_per_sqkm = params["capacity_per_sqkm"]
    p_nom_max_meth = params.get("potential", "conservative")

    if isinstance(params.get("corine", {}), list):
        params["corine"] = {"grid_codes": params["corine"]}

    if correction_factor != 1.0:
        logger.info(f"correction_factor is set as {correction_factor}")

    cluster = LocalCluster(n_workers=nprocesses, threads_per_worker=1)
    client = Client(cluster, asynchronous=True)

    cutout = atlite.Cutout(snakemake.input.cutout)
    regions = gpd.read_file(snakemake.input.regions)
    assert not regions.empty, (
        f"List of regions in {snakemake.input.regions} is empty, please "
        "disable the corresponding renewable technology"
    )
    # do not pull up, set_index does not work if geo dataframe is empty
    regions = regions.set_index("name").rename_axis("bus")
    buses = regions.index

    res = params.get("excluder_resolution", 100)
    excluder = atlite.ExclusionContainer(crs=3035, res=res)

    if params["natura"]:
        excluder.add_raster(snakemake.input.natura, nodata=0, allow_no_overlap=True)

    corine = params.get("corine", {})
    if "grid_codes" in corine:
        codes = corine["grid_codes"]
        excluder.add_raster(snakemake.input.corine, codes=codes, invert=True, crs=3035)
    if corine.get("distance", 0.0) > 0.0:
        codes = corine["distance_grid_codes"]
        buffer = corine["distance"]
        excluder.add_raster(
            snakemake.input.corine, codes=codes, buffer=buffer, crs=3035
        )

    if "ship_threshold" in params:
        shipping_threshold = (
            params["ship_threshold"] * 8760 * 6
        )  # approximation because 6 years of data which is hourly collected
        func = functools.partial(np.less, shipping_threshold)
        excluder.add_raster(
            snakemake.input.ship_density, codes=func, crs=4326, allow_no_overlap=True
        )

    if params.get("max_depth"):
        # lambda not supported for atlite + multiprocessing
        # use named function np.greater with partially frozen argument instead
        # and exclude areas where: -max_depth > grid cell depth
<<<<<<< HEAD
        func = functools.partial(np.greater, -config["max_depth"])
        excluder.add_raster(
            snakemake.input.gebco,
            codes=func,
            crs=4236,
            nodata=-1000,
            allow_no_overlap=True,
        )

    if "min_depth" in config:
        func = functools.partial(np.greater, -config["min_depth"])
        excluder.add_raster(
            snakemake.input.gebco,
            codes=func,
            crs=4236,
            nodata=-1000,
            invert=True,
            allow_no_overlap=True,
        )
=======
        func = functools.partial(np.greater, -params["max_depth"])
        excluder.add_raster(snakemake.input.gebco, codes=func, crs=4326, nodata=-1000)
>>>>>>> 329349d7

    if "min_shore_distance" in params:
        buffer = params["min_shore_distance"]
        excluder.add_geometry(snakemake.input.country_shapes, buffer=buffer)

    if "max_shore_distance" in params:
        buffer = params["max_shore_distance"]
        excluder.add_geometry(
            snakemake.input.country_shapes, buffer=buffer, invert=True
        )

    kwargs = dict(nprocesses=nprocesses, disable_progressbar=noprogress)
    if noprogress:
        logger.info("Calculate landuse availabilities...")
        start = time.time()
        availability = cutout.availabilitymatrix(regions, excluder, **kwargs)
        duration = time.time() - start
        logger.info(f"Completed availability calculation ({duration:2.2f}s)")
    else:
        availability = cutout.availabilitymatrix(regions, excluder, **kwargs)

    area = cutout.grid.to_crs(3035).area / 1e6
    area = xr.DataArray(
        area.values.reshape(cutout.shape), [cutout.coords["y"], cutout.coords["x"]]
    )

    potential = capacity_per_sqkm * availability.sum("bus") * area
    func = getattr(cutout, resource.pop("method"))
    resource["dask_kwargs"] = {"scheduler": client}
    capacity_factor = correction_factor * func(capacity_factor=True, **resource)
    layout = capacity_factor * area * capacity_per_sqkm
    profile, capacities = func(
        matrix=availability.stack(spatial=["y", "x"]),
        layout=layout,
        index=buses,
        per_unit=True,
        return_capacity=True,
        **resource,
    )

    logger.info(f"Calculating maximal capacity per bus (method '{p_nom_max_meth}')")
    if p_nom_max_meth == "simple":
        p_nom_max = capacity_per_sqkm * availability @ area
    elif p_nom_max_meth == "conservative":
        max_cap_factor = capacity_factor.where(availability != 0).max(["x", "y"])
        p_nom_max = capacities / max_cap_factor
    else:
        raise AssertionError(
            'Config key `potential` should be one of "simple" '
            f'(default) or "conservative", not "{p_nom_max_meth}"'
        )

    logger.info("Calculate average distances.")
    layoutmatrix = (layout * availability).stack(spatial=["y", "x"])

    coords = cutout.grid[["x", "y"]]
    bus_coords = regions[["x", "y"]]

    average_distance = []
    centre_of_mass = []
    for bus in buses:
        row = layoutmatrix.sel(bus=bus).data
        nz_b = row != 0
        row = row[nz_b]
        co = coords[nz_b]
        distances = haversine(bus_coords.loc[bus], co)
        average_distance.append((distances * (row / row.sum())).sum())
        centre_of_mass.append(co.values.T @ (row / row.sum()))

    average_distance = xr.DataArray(average_distance, [buses])
    centre_of_mass = xr.DataArray(centre_of_mass, [buses, ("spatial", ["x", "y"])])

    ds = xr.merge(
        [
            (correction_factor * profile).rename("profile"),
            capacities.rename("weight"),
            p_nom_max.rename("p_nom_max"),
            potential.rename("potential"),
            average_distance.rename("average_distance"),
        ]
    )

    tech = snakemake.wildcards.technology
    if tech.startswith("offwind"):
        if tech.endswith != "float":
            with xr.open_dataset(snakemake.input.gebco) as gebco:
                gebco = gebco.rename({"lon": "x", "lat": "y"})
                water_depth = gebco.elevation.sel(
                    x=centre_of_mass.loc[:, "x"],
                    y=centre_of_mass.loc[:, "y"],
                    method="nearest",
                )
                ds["water_depth"] = (
                    xr.DataArray(water_depth, [buses]).fillna(0).clip(max=0)
                )
        logger.info("Calculate underwater fraction of connections.")
        offshore_shape = gpd.read_file(snakemake.input["offshore_shapes"]).unary_union
        underwater_fraction = []
        for bus in buses:
            p = centre_of_mass.sel(bus=bus).data
            line = LineString([p, regions.loc[bus, ["x", "y"]].astype("float")])
            frac = line.intersection(offshore_shape).length / line.length
            underwater_fraction.append(frac)

        ds["underwater_fraction"] = xr.DataArray(underwater_fraction, [buses])

    # select only buses with some capacity and minimal capacity factor
    ds = ds.sel(
        bus=(
            (ds["profile"].mean("time") > params.get("min_p_max_pu", 0.0))
            & (ds["p_nom_max"] > params.get("min_p_nom_max", 0.0))
        )
    )

    if "clip_p_max_pu" in params:
        min_p_max_pu = params["clip_p_max_pu"]
        ds["profile"] = ds["profile"].where(ds["profile"] >= min_p_max_pu, 0)

    ds.to_netcdf(snakemake.output.profile)
    client.shutdown()<|MERGE_RESOLUTION|>--- conflicted
+++ resolved
@@ -260,8 +260,7 @@
         # lambda not supported for atlite + multiprocessing
         # use named function np.greater with partially frozen argument instead
         # and exclude areas where: -max_depth > grid cell depth
-<<<<<<< HEAD
-        func = functools.partial(np.greater, -config["max_depth"])
+        func = functools.partial(np.greater, -params["max_depth"])
         excluder.add_raster(
             snakemake.input.gebco,
             codes=func,
@@ -270,8 +269,8 @@
             allow_no_overlap=True,
         )
 
-    if "min_depth" in config:
-        func = functools.partial(np.greater, -config["min_depth"])
+    if "min_depth" in params:
+        func = functools.partial(np.greater, -params["min_depth"])
         excluder.add_raster(
             snakemake.input.gebco,
             codes=func,
@@ -280,10 +279,6 @@
             invert=True,
             allow_no_overlap=True,
         )
-=======
-        func = functools.partial(np.greater, -params["max_depth"])
-        excluder.add_raster(snakemake.input.gebco, codes=func, crs=4326, nodata=-1000)
->>>>>>> 329349d7
 
     if "min_shore_distance" in params:
         buffer = params["min_shore_distance"]
