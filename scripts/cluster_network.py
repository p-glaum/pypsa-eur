# -*- coding: utf-8 -*-
# SPDX-FileCopyrightText: : 2017-2023 The PyPSA-Eur Authors
#
# SPDX-License-Identifier: MIT

# coding: utf-8
"""
Creates networks clustered to ``{cluster}`` number of zones with aggregated
buses, generators and transmission corridors.

Relevant Settings
-----------------

.. code:: yaml

    clustering:
      cluster_network:
      aggregation_strategies:

    focus_weights:

    solving:
        solver:
            name:

    lines:
        length_factor:

.. seealso::
    Documentation of the configuration file ``config/config.yaml`` at
    :ref:`toplevel_cf`, :ref:`renewable_cf`, :ref:`solving_cf`, :ref:`lines_cf`

Inputs
------

- ``resources/regions_onshore_elec{weather_year}_s{simpl}.geojson``: confer :ref:`simplify`
- ``resources/regions_offshore_elec{weather_year}_s{simpl}.geojson``: confer :ref:`simplify`
- ``networks/elec{weather_year}_s{simpl}.nc``: confer :ref:`simplify`
- ``resources/busmap_elec{weather_year}_s{simpl}.csv``: confer :ref:`simplify`
- ``data/custom_busmap_elec{weather_year}_s{simpl}_{clusters}.csv``: optional input

Outputs
-------

- ``resources/regions_onshore_elec{weather_year}_s{simpl}_{clusters}.geojson``:

    .. image:: img/regions_onshore_elec_s_X.png
        :scale: 33 %

- ``resources/regions_offshore_elec{weather_year}_s{simpl}_{clusters}.geojson``:

    .. image:: img/regions_offshore_elec_s_X.png
        :scale: 33 %

- ``resources/busmap_elec{weather_year}_s{simpl}_{clusters}.csv``: Mapping of buses from ``networks/elec_s{simpl}.nc`` to ``networks/elec_s{simpl}_{clusters}.nc``;
- ``resources/linemap{weather_year}_elec_s{simpl}_{clusters}.csv``: Mapping of lines from ``networks/elec_s{simpl}.nc`` to ``networks/elec_s{simpl}_{clusters}.nc``;
- ``networks/elec{weather_year}_s{simpl}_{clusters}.nc``:

    .. image:: img/elec_s_X.png
        :scale: 40  %

Description
-----------

.. note::

    **Why is clustering used both in** ``simplify_network`` **and** ``cluster_network`` **?**

        Consider for example a network ``networks/elec_s100_50.nc`` in which
        ``simplify_network`` clusters the network to 100 buses and in a second
        step ``cluster_network``` reduces it down to 50 buses.

        In preliminary tests, it turns out, that the principal effect of
        changing spatial resolution is actually only partially due to the
        transmission network. It is more important to differentiate between
        wind generators with higher capacity factors from those with lower
        capacity factors, i.e. to have a higher spatial resolution in the
        renewable generation than in the number of buses.

        The two-step clustering allows to study this effect by looking at
        networks like ``networks/elec_s100_50m.nc``. Note the additional
        ``m`` in the ``{cluster}`` wildcard. So in the example network
        there are still up to 100 different wind generators.

        In combination these two features allow you to study the spatial
        resolution of the transmission network separately from the
        spatial resolution of renewable generators.

    **Is it possible to run the model without the** ``simplify_network`` **rule?**

        No, the network clustering methods in the PyPSA module
        `pypsa.networkclustering <https://github.com/PyPSA/PyPSA/blob/master/pypsa/networkclustering.py>`_
        do not work reliably with multiple voltage levels and transformers.

.. tip::
    The rule :mod:`cluster_networks` runs
    for all ``scenario`` s in the configuration file
    the rule :mod:`cluster_network`.

Exemplary unsolved network clustered to 512 nodes:

.. image:: img/elec_s_512.png
    :scale: 40  %
    :align: center

Exemplary unsolved network clustered to 256 nodes:

.. image:: img/elec_s_256.png
    :scale: 40  %
    :align: center

Exemplary unsolved network clustered to 128 nodes:

.. image:: img/elec_s_128.png
    :scale: 40  %
    :align: center

Exemplary unsolved network clustered to 37 nodes:

.. image:: img/elec_s_37.png
    :scale: 40  %
    :align: center
"""

import logging
import warnings
from functools import reduce

import geopandas as gpd
import matplotlib.pyplot as plt
import numpy as np
import pandas as pd
import pyomo.environ as po
import pypsa
import seaborn as sns
from _helpers import configure_logging, get_aggregation_strategies, update_p_nom_max
from pypsa.networkclustering import (
    busmap_by_greedy_modularity,
    busmap_by_hac,
    busmap_by_kmeans,
    get_clustering_from_busmap,
)

warnings.filterwarnings(action="ignore", category=UserWarning)

from add_electricity import load_costs

idx = pd.IndexSlice

logger = logging.getLogger(__name__)


def normed(x):
    return (x / x.sum()).fillna(0.0)


def weighting_for_country(n, x):
    conv_carriers = {"OCGT", "CCGT", "PHS", "hydro"}
    gen = n.generators.loc[n.generators.carrier.isin(conv_carriers)].groupby(
        "bus"
    ).p_nom.sum().reindex(n.buses.index, fill_value=0.0) + n.storage_units.loc[
        n.storage_units.carrier.isin(conv_carriers)
    ].groupby(
        "bus"
    ).p_nom.sum().reindex(
        n.buses.index, fill_value=0.0
    )
    load = n.loads_t.p_set.mean().groupby(n.loads.bus).sum()

    b_i = x.index
    g = normed(gen.reindex(b_i, fill_value=0))
    l = normed(load.reindex(b_i, fill_value=0))

    w = g + l
    return (w * (100.0 / w.max())).clip(lower=1.0).astype(int)


def get_feature_for_hac(n, buses_i=None, feature=None):
    if buses_i is None:
        buses_i = n.buses.index

    if feature is None:
        feature = "solar+onwind-time"

    carriers = feature.split("-")[0].split("+")
    if "offwind" in carriers:
        carriers.remove("offwind")
        carriers = np.append(
            carriers, network.generators.carrier.filter(like="offwind").unique()
        )

    if feature.split("-")[1] == "cap":
        feature_data = pd.DataFrame(index=buses_i, columns=carriers)
        for carrier in carriers:
            gen_i = n.generators.query("carrier == @carrier").index
            attach = (
                n.generators_t.p_max_pu[gen_i]
                .mean()
                .rename(index=n.generators.loc[gen_i].bus)
            )
            feature_data[carrier] = attach

    if feature.split("-")[1] == "time":
        feature_data = pd.DataFrame(columns=buses_i)
        for carrier in carriers:
            gen_i = n.generators.query("carrier == @carrier").index
            attach = n.generators_t.p_max_pu[gen_i].rename(
                columns=n.generators.loc[gen_i].bus
            )
            feature_data = pd.concat([feature_data, attach], axis=0)[buses_i]

        feature_data = feature_data.T
        # timestamp raises error in sklearn >= v1.2:
        feature_data.columns = feature_data.columns.astype(str)

    feature_data = feature_data.fillna(0)

    return feature_data


def distribute_clusters(n, n_clusters, focus_weights=None, solver_name="cbc"):
    """
    Determine the number of clusters per country.
    """
    L = (
        n.loads_t.p_set.mean()
        .groupby(n.loads.bus)
        .sum()
        .groupby([n.buses.country, n.buses.sub_network])
        .sum()
        .pipe(normed)
    )

    N = n.buses.groupby(["country", "sub_network"]).size()

    assert (
        n_clusters >= len(N) and n_clusters <= N.sum()
    ), f"Number of clusters must be {len(N)} <= n_clusters <= {N.sum()} for this selection of countries."

    if focus_weights is not None:
        total_focus = sum(list(focus_weights.values()))

        assert (
            total_focus <= 1.0
        ), "The sum of focus weights must be less than or equal to 1."

        for country, weight in focus_weights.items():
            L[country] = weight / len(L[country])

        remainder = [
            c not in focus_weights.keys() for c in L.index.get_level_values("country")
        ]
        L[remainder] = L.loc[remainder].pipe(normed) * (1 - total_focus)

        logger.warning("Using custom focus weights for determining number of clusters.")

    assert np.isclose(
        L.sum(), 1.0, rtol=1e-3
    ), f"Country weights L must sum up to 1.0 when distributing clusters. Is {L.sum()}."

    m = po.ConcreteModel()

    def n_bounds(model, *n_id):
        return (1, N[n_id])

    m.n = po.Var(list(L.index), bounds=n_bounds, domain=po.Integers)
    m.tot = po.Constraint(expr=(po.summation(m.n) == n_clusters))
    m.objective = po.Objective(
        expr=sum((m.n[i] - L.loc[i] * n_clusters) ** 2 for i in L.index),
        sense=po.minimize,
    )

    opt = po.SolverFactory(solver_name)
    if not opt.has_capability("quadratic_objective"):
        logger.warning(
            f"The configured solver `{solver_name}` does not support quadratic objectives. Falling back to `ipopt`."
        )
        opt = po.SolverFactory("ipopt")

    results = opt.solve(m)
    assert (
        results["Solver"][0]["Status"] == "ok"
    ), f"Solver returned non-optimally: {results}"

    return pd.Series(m.n.get_values(), index=L.index).round().astype(int)


def busmap_for_n_clusters(
    n,
    n_clusters,
    solver_name,
    focus_weights=None,
    algorithm="kmeans",
    feature=None,
    **algorithm_kwds,
):
    if algorithm == "kmeans":
        algorithm_kwds.setdefault("n_init", 1000)
        algorithm_kwds.setdefault("max_iter", 30000)
        algorithm_kwds.setdefault("tol", 1e-6)
        algorithm_kwds.setdefault("random_state", 0)

    def fix_country_assignment_for_hac(n):
        from scipy.sparse import csgraph

        # overwrite country of nodes that are disconnected from their country-topology
        for country in n.buses.country.unique():
            m = n[n.buses.country == country].copy()

            _, labels = csgraph.connected_components(
                m.adjacency_matrix(), directed=False
            )

            component = pd.Series(labels, index=m.buses.index)
            component_sizes = component.value_counts()

            if len(component_sizes) > 1:
                disconnected_bus = component[
                    component == component_sizes.index[-1]
                ].index[0]

                neighbor_bus = n.lines.query(
                    "bus0 == @disconnected_bus or bus1 == @disconnected_bus"
                ).iloc[0][["bus0", "bus1"]]
                new_country = list(
                    set(n.buses.loc[neighbor_bus].country) - set([country])
                )[0]

                logger.info(
                    f"overwriting country `{country}` of bus `{disconnected_bus}` "
                    f"to new country `{new_country}`, because it is disconnected "
                    "from its initial inter-country transmission grid."
                )
                n.buses.at[disconnected_bus, "country"] = new_country
        return n

    if algorithm == "hac":
        feature = get_feature_for_hac(n, buses_i=n.buses.index, feature=feature)
        n = fix_country_assignment_for_hac(n)

    if (algorithm != "hac") and (feature is not None):
        logger.warning(
            f"Keyword argument feature is only valid for algorithm `hac`. "
            f"Given feature `{feature}` will be ignored."
        )

    n.determine_network_topology()

    n_clusters = distribute_clusters(
        n, n_clusters, focus_weights=focus_weights, solver_name=solver_name
    )

    def busmap_for_country(x):
        prefix = x.name[0] + x.name[1] + " "
        logger.debug(f"Determining busmap for country {prefix[:-1]}")
        if len(x) == 1:
            return pd.Series(prefix + "0", index=x.index)
        weight = weighting_for_country(n, x)

        if algorithm == "kmeans":
            return prefix + busmap_by_kmeans(
                n, weight, n_clusters[x.name], buses_i=x.index, **algorithm_kwds
            )
        elif algorithm == "hac":
            return prefix + busmap_by_hac(
                n, n_clusters[x.name], buses_i=x.index, feature=feature.loc[x.index]
            )
        elif algorithm == "modularity":
            return prefix + busmap_by_greedy_modularity(
                n, n_clusters[x.name], buses_i=x.index
            )
        else:
            raise ValueError(
                f"`algorithm` must be one of 'kmeans' or 'hac'. Is {algorithm}."
            )

    return (
        n.buses.groupby(["country", "sub_network"], group_keys=False)
        .apply(busmap_for_country)
        .squeeze()
        .rename("busmap")
    )


def clustering_for_n_clusters(
    n,
    n_clusters,
    custom_busmap=False,
    aggregate_carriers=None,
    line_length_factor=1.25,
    aggregation_strategies=dict(),
    solver_name="cbc",
    algorithm="hac",
    feature=None,
    extended_link_costs=0,
    focus_weights=None,
):
    bus_strategies, generator_strategies = get_aggregation_strategies(
        aggregation_strategies
    )

    if not isinstance(custom_busmap, pd.Series):
        busmap = busmap_for_n_clusters(
            n, n_clusters, solver_name, focus_weights, algorithm, feature
        )
    else:
        busmap = custom_busmap

    clustering = get_clustering_from_busmap(
        n,
        busmap,
        bus_strategies=bus_strategies,
        aggregate_generators_weighted=True,
        aggregate_generators_carriers=aggregate_carriers,
        aggregate_one_ports=["Load", "StorageUnit"],
        line_length_factor=line_length_factor,
        generator_strategies=generator_strategies,
        scale_link_capital_costs=False,
    )

    if not n.links.empty:
        nc = clustering.network
        nc.links["underwater_fraction"] = (
            n.links.eval("underwater_fraction * length").div(nc.links.length).dropna()
        )
        nc.links["capital_cost"] = nc.links["capital_cost"].add(
            (nc.links.length - n.links.length).clip(lower=0).mul(extended_link_costs),
            fill_value=0,
        )

    return clustering


def cluster_regions(busmaps, input=None, output=None):
    busmap = reduce(lambda x, y: x.map(y), busmaps[1:], busmaps[0])

    for which in ("regions_onshore", "regions_offshore"):
        regions = gpd.read_file(getattr(input, which))
        regions = regions.reindex(columns=["name", "geometry"]).set_index("name")
        regions_c = regions.dissolve(busmap)
        regions_c.index.name = "name"
        regions_c = regions_c.reset_index()
        regions_c.to_file(getattr(output, which))


def plot_busmap_for_n_clusters(n, n_clusters, fn=None):
    busmap = busmap_for_n_clusters(n, n_clusters)
    cs = busmap.unique()
    cr = sns.color_palette("hls", len(cs))
    n.plot(bus_colors=busmap.map(dict(zip(cs, cr))))
    if fn is not None:
        plt.savefig(fn, bbox_inches="tight")
    del cs, cr


if __name__ == "__main__":
    if "snakemake" not in globals():
        from _helpers import mock_snakemake
<<<<<<< HEAD
        snakemake = mock_snakemake('cluster_network', simpl='', clusters='5', weather_year='')
=======

        snakemake = mock_snakemake("cluster_network", simpl="", clusters="5")
>>>>>>> 8150f662
    configure_logging(snakemake)

    n = pypsa.Network(snakemake.input.network)

    focus_weights = snakemake.config.get("focus_weights", None)

    renewable_carriers = pd.Index(
        [
            tech
            for tech in n.generators.carrier.unique()
            if tech in snakemake.config["renewable"]
        ]
    )

    exclude_carriers = snakemake.config["clustering"]["cluster_network"].get(
        "exclude_carriers", []
    )
    aggregate_carriers = set(n.generators.carrier) - set(exclude_carriers)
    if snakemake.wildcards.clusters.endswith("m"):
        n_clusters = int(snakemake.wildcards.clusters[:-1])
        conventional = set(
            snakemake.config["electricity"].get("conventional_carriers", [])
        )
        aggregate_carriers = conventional.intersection(aggregate_carriers)
    elif snakemake.wildcards.clusters == "all":
        n_clusters = len(n.buses)
    else:
        n_clusters = int(snakemake.wildcards.clusters)

    if n_clusters == len(n.buses):
        # Fast-path if no clustering is necessary
        busmap = n.buses.index.to_series()
        linemap = n.lines.index.to_series()
        clustering = pypsa.networkclustering.Clustering(
            n, busmap, linemap, linemap, pd.Series(dtype="O")
        )
    else:
        line_length_factor = snakemake.config["lines"]["length_factor"]
        Nyears = n.snapshot_weightings.objective.sum() / 8760

        hvac_overhead_cost = load_costs(
            snakemake.input.tech_costs,
            snakemake.config["costs"],
            snakemake.config["electricity"],
            Nyears,
        ).at["HVAC overhead", "capital_cost"]

        def consense(x):
            v = x.iat[0]
            assert (
                x == v
            ).all() or x.isnull().all(), "The `potential` configuration option must agree for all renewable carriers, for now!"
            return v

        aggregation_strategies = snakemake.config["clustering"].get(
            "aggregation_strategies", {}
        )
        # translate str entries of aggregation_strategies to pd.Series functions:
        aggregation_strategies = {
            p: {k: getattr(pd.Series, v) for k, v in aggregation_strategies[p].items()}
            for p in aggregation_strategies.keys()
        }

        custom_busmap = snakemake.config["enable"].get("custom_busmap", False)
        if custom_busmap:
            custom_busmap = pd.read_csv(
                snakemake.input.custom_busmap, index_col=0, squeeze=True
            )
            custom_busmap.index = custom_busmap.index.astype(str)
            logger.info(f"Imported custom busmap from {snakemake.input.custom_busmap}")

        cluster_config = snakemake.config.get("clustering", {}).get(
            "cluster_network", {}
        )
        clustering = clustering_for_n_clusters(
            n,
            n_clusters,
            custom_busmap,
            aggregate_carriers,
            line_length_factor,
            aggregation_strategies,
            snakemake.config["solving"]["solver"]["name"],
            cluster_config.get("algorithm", "hac"),
            cluster_config.get("feature", "solar+onwind-time"),
            hvac_overhead_cost,
            focus_weights,
        )

    update_p_nom_max(clustering.network)

    clustering.network.meta = dict(
        snakemake.config, **dict(wildcards=dict(snakemake.wildcards))
    )
    clustering.network.export_to_netcdf(snakemake.output.network)
    for attr in (
        "busmap",
        "linemap",
    ):  # also available: linemap_positive, linemap_negative
        getattr(clustering, attr).to_csv(snakemake.output[attr])

    cluster_regions((clustering.busmap,), snakemake.input, snakemake.output)<|MERGE_RESOLUTION|>--- conflicted
+++ resolved
@@ -456,12 +456,8 @@
 if __name__ == "__main__":
     if "snakemake" not in globals():
         from _helpers import mock_snakemake
-<<<<<<< HEAD
-        snakemake = mock_snakemake('cluster_network', simpl='', clusters='5', weather_year='')
-=======
-
-        snakemake = mock_snakemake("cluster_network", simpl="", clusters="5")
->>>>>>> 8150f662
+
+        snakemake = mock_snakemake("cluster_network", simpl="", clusters="5", weather_year="")
     configure_logging(snakemake)
 
     n = pypsa.Network(snakemake.input.network)
