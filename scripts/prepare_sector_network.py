--- conflicted
+++ resolved
@@ -22,11 +22,7 @@
     override_component_attrs,
     update_config_with_sector_opts,
 )
-<<<<<<< HEAD
 from add_electricity import calculate_annuity, calculate_offwind_cost
-=======
-from add_electricity import calculate_annuity
->>>>>>> 329349d7
 from build_energy_totals import build_co2_totals, build_eea_co2, build_eurostat_co2
 from networkx.algorithms import complement
 from networkx.algorithms.connectivity.edge_augmentation import k_edge_augmentation
@@ -394,7 +390,6 @@
     # map initial network -> clustered network
     clustermaps = busmap_s.map(busmap)
 
-    line_length_factor = snakemake.config["lines"]["length_factor"]
     # code adapted from pypsa-eur/scripts/add_electricity.py
     for connection in ["near", "far", "float"]:
         tech = "offwind-" + connection
@@ -402,14 +397,8 @@
         with xr.open_dataset(profile) as ds:
             index_mapper = ds.bus.to_pandas().str.split("_").str[0]
             underwater_fraction = ds["underwater_fraction"].to_pandas()
-<<<<<<< HEAD
-
             cable_cost = (
-                line_length_factor
-=======
-            connection_cost = (
                 snakemake.params.length_factor
->>>>>>> 329349d7
                 * ds["average_distance"].to_pandas()
                 * (
                     underwater_fraction * costs.at["offshore-branch", "fixed"]
@@ -3126,7 +3115,9 @@
 def limit_individual_line_extension(n, maxext):
     logger.info(f"Limiting new HVAC and HVDC extensions to {maxext} MW")
     n.lines["s_nom_max"] = n.lines["s_nom"] + maxext
-    hvdc = n.links.index[n.links.carrier == "DC"]
+    hvdc = n.links.index[
+        (n.links.carrier == "DC") & (n.links.underwater_fraction >= 0.1)
+    ]
     n.links.loc[hvdc, "p_nom_max"] = n.links.loc[hvdc, "p_nom"] + maxext
 
 
