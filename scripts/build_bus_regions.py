# SPDX-FileCopyrightText: : 2017-2022 The PyPSA-Eur Authors
#
# SPDX-License-Identifier: MIT

"""
Creates Voronoi shapes for each bus representing both onshore and offshore regions.

Relevant Settings
-----------------

.. code:: yaml

    countries:

.. seealso::
    Documentation of the configuration file ``config.yaml`` at
    :ref:`toplevel_cf`

Inputs
------

- ``resources/country_shapes.geojson``: confer :ref:`shapes`
- ``resources/offshore_shapes.geojson``: confer :ref:`shapes`
- ``networks/base.nc``: confer :ref:`base`

Outputs
-------

- ``resources/regions_onshore.geojson``:

    .. image:: ../img/regions_onshore.png
        :scale: 33 %

- ``resources/regions_offshore.geojson``:

    .. image:: ../img/regions_offshore.png
        :scale: 33 %

Description
-----------

"""

import logging
from _helpers import configure_logging, REGION_COLS

import pypsa
import os
import pandas as pd
import numpy as np
import geopandas as gpd
<<<<<<< HEAD
from pyproj import Geod
from shapely import affinity
from shapely.geometry import Point
from sklearn.cluster import KMeans

from vresutils.graph import voronoi_partition_pts
=======
from shapely.geometry import Polygon
from scipy.spatial import Voronoi
>>>>>>> df6d74a0

logger = logging.getLogger(__name__)


<<<<<<< HEAD
def calculate_area(shape, ellipsoid="WGS84"):
    geod = Geod(ellps=ellipsoid)
    return abs(geod.geometry_area_perimeter(shape)[0])/1e6

def cluster_points(n_clusters, point_list):
    '''
    Clusters the inner points of a region into n_clusters.

    Parameters
    ----------
    n_clusters :
        Number of clusters
    point_list :
        List of inner points.

    Returns
    -------
        Returns list of cluster centers.
    '''        
    kmeans = KMeans(n_clusters=n_clusters, random_state=0).fit(point_list)
    return kmeans.cluster_centers_


def fill_shape_with_points(shape, oversize_factor, num=10):
    '''
    Fills the shape of the offshore region with points. This is needed for splitting the regions into smaller regions.

    Parameters
    ----------
    shape : 
        Shape of the region.
    oversize_factor : int
        Factor by which the original region is oversized. 
    num : int, optional
        Number of points added in the x and y direction.

    Returns
    -------
    inner_points :
        Returns a list of points lying inside the shape.
    '''        
    
    inner_points=list()
    x_min, y_min, x_max, y_max= shape.bounds
    iteration=0
    while True:
        for x in np.linspace(x_min, x_max, num=num):
            for y in np.linspace(y_min, y_max, num=num):
                if Point(x,y).within(shape):
                    inner_points.append((x,y))
        if len(inner_points) > oversize_factor:
            break
        else:
            #perturb bounds that not the same points are added again
            num+=1
            x_min += abs(x_max-x_min)*0.01
            x_max -= abs(x_max-x_min)*0.01
            y_min += abs(y_max-y_min)*0.01
            y_max -= abs(y_max-y_min)*0.01
    return inner_points

def build_voronoi_cells(shape, points):
    '''
    Builds Voronoi cells from given points in the given shape.

    Parameters
    ----------
    shape : 
        Shape where to build the cells.
    points : 
        List of points.

    Returns
    -------
    split region
        Geopandas DataFrame containing the split regions.
    '''        
    split_region=gpd.GeoDataFrame({
            'x': points[:,0],
            'y': points[:,0],
            'geometry': voronoi_partition_pts(points, shape),
        })
    return split_region
def save_to_geojson(s, fn):
    if os.path.exists(fn):
        os.unlink(fn)
    schema = {**gpd.io.file.infer_schema(s), 'geometry': 'Unknown'}
    s.to_file(fn, driver='GeoJSON', schema=schema)
=======
def voronoi_partition_pts(points, outline):
    """
    Compute the polygons of a voronoi partition of `points` within the
    polygon `outline`. Taken from
    https://github.com/FRESNA/vresutils/blob/master/vresutils/graph.py
    Attributes
    ----------
    points : Nx2 - ndarray[dtype=float]
    outline : Polygon
    Returns
    -------
    polygons : N - ndarray[dtype=Polygon|MultiPolygon]
    """

    points = np.asarray(points)

    if len(points) == 1:
        polygons = [outline]
    else:
        xmin, ymin = np.amin(points, axis=0)
        xmax, ymax = np.amax(points, axis=0)
        xspan = xmax - xmin
        yspan = ymax - ymin

        # to avoid any network positions outside all Voronoi cells, append
        # the corners of a rectangle framing these points
        vor = Voronoi(np.vstack((points,
                                 [[xmin-3.*xspan, ymin-3.*yspan],
                                  [xmin-3.*xspan, ymax+3.*yspan],
                                  [xmax+3.*xspan, ymin-3.*yspan],
                                  [xmax+3.*xspan, ymax+3.*yspan]])))

        polygons = []
        for i in range(len(points)):
            poly = Polygon(vor.vertices[vor.regions[vor.point_region[i]]])

            if not poly.is_valid:
                poly = poly.buffer(0)

            poly = poly.intersection(outline)

            polygons.append(poly)


    return np.array(polygons, dtype=object)
>>>>>>> df6d74a0


if __name__ == "__main__":
    if 'snakemake' not in globals():
        from _helpers import mock_snakemake
        snakemake = mock_snakemake('build_bus_regions')
    configure_logging(snakemake)

    countries = snakemake.config['countries']

    n = pypsa.Network(snakemake.input.base_network)

    country_shapes = gpd.read_file(snakemake.input.country_shapes).set_index('name')['geometry']
    offshore_shapes = gpd.read_file(snakemake.input.offshore_shapes)
    offshore_shapes = offshore_shapes.reindex(columns=REGION_COLS).set_index('name')['geometry']

    onshore_regions = []
    offshore_regions = []

    for country in countries:
        c_b = n.buses.country == country

        onshore_shape = country_shapes[country]
        onshore_locs = n.buses.loc[c_b & n.buses.substation_lv, ["x", "y"]]
        onshore_regions.append(gpd.GeoDataFrame({
                'name': onshore_locs.index,
                'x': onshore_locs['x'],
                'y': onshore_locs['y'],
                'geometry': voronoi_partition_pts(onshore_locs.values, onshore_shape),
                'country': country
            }))

        if country not in offshore_shapes.index: continue
        offshore_shape = offshore_shapes[country]
        offshore_locs = n.buses.loc[c_b & n.buses.substation_off, ["x", "y"]]
        offshore_regions_c = gpd.GeoDataFrame({
                'name': offshore_locs.index,
                'x': offshore_locs['x'],
                'y': offshore_locs['y'],
                'geometry': voronoi_partition_pts(offshore_locs.values, offshore_shape),
                'country': country
            })
        offshore_regions_c = offshore_regions_c.loc[offshore_regions_c.area > 1e-2]
        split_offshore_regions=snakemake.config["enable"].get('split_offshore_regions', False)
        offshore_regions_c.drop_duplicates(subset="geometry", inplace=True) # some regions are duplicated
        if not offshore_regions_c.empty and split_offshore_regions:
            threshold=15000 #km2 threshold at which regions are splitted 
            region_oversize=offshore_regions_c.geometry.map(lambda x: calculate_area(x)/threshold)
            for bus, region in offshore_regions_c[region_oversize>1].iterrows():
                shape=region.geometry
                oversize_factor=region_oversize.loc[bus]
                inner_points=fill_shape_with_points(shape, oversize_factor)
                cluster_centers=cluster_points(int(np.ceil(oversize_factor)), inner_points)
                inner_regions=build_voronoi_cells(shape, cluster_centers)
                inner_regions.set_index(pd.Index([f"{bus}_{i}" for i in inner_regions.index], name="Bus"), inplace=True)
                inner_regions['name']=inner_regions.index
                inner_regions['country']=country
                offshore_regions_c=pd.concat([offshore_regions_c.drop(bus),inner_regions])
        offshore_regions_c["area"]=offshore_regions_c.geometry.apply(lambda x: calculate_area(x))    
        offshore_regions.append(offshore_regions_c)

    pd.concat(onshore_regions, ignore_index=True).to_file(snakemake.output.regions_onshore)
    if offshore_regions:
        pd.concat(offshore_regions, ignore_index=True).to_file(snakemake.output.regions_offshore)
    else:
        offshore_shapes.to_frame().to_file(snakemake.output.regions_offshore)<|MERGE_RESOLUTION|>--- conflicted
+++ resolved
@@ -49,22 +49,17 @@
 import pandas as pd
 import numpy as np
 import geopandas as gpd
-<<<<<<< HEAD
 from pyproj import Geod
 from shapely import affinity
 from shapely.geometry import Point
 from sklearn.cluster import KMeans
 
-from vresutils.graph import voronoi_partition_pts
-=======
 from shapely.geometry import Polygon
 from scipy.spatial import Voronoi
->>>>>>> df6d74a0
 
 logger = logging.getLogger(__name__)
 
 
-<<<<<<< HEAD
 def calculate_area(shape, ellipsoid="WGS84"):
     geod = Geod(ellps=ellipsoid)
     return abs(geod.geometry_area_perimeter(shape)[0])/1e6
@@ -148,12 +143,13 @@
             'geometry': voronoi_partition_pts(points, shape),
         })
     return split_region
+
 def save_to_geojson(s, fn):
     if os.path.exists(fn):
         os.unlink(fn)
     schema = {**gpd.io.file.infer_schema(s), 'geometry': 'Unknown'}
     s.to_file(fn, driver='GeoJSON', schema=schema)
-=======
+
 def voronoi_partition_pts(points, outline):
     """
     Compute the polygons of a voronoi partition of `points` within the
@@ -199,7 +195,6 @@
 
 
     return np.array(polygons, dtype=object)
->>>>>>> df6d74a0
 
 
 if __name__ == "__main__":
