--- conflicted
+++ resolved
@@ -137,12 +137,7 @@
     # until done more rigorously in #153
     corine: [44, 255]
     natura: true
-<<<<<<< HEAD
     max_depth: 60
-=======
-    ship_threshold: 400
-    max_depth: 50
->>>>>>> ebf54a7c
     max_shore_distance: 30000
     potential: simple # or conservative
     clip_p_max_pu: 1.e-2
@@ -177,13 +172,7 @@
     # until done more rigorously in #153
     #corine: [44, 255]
     natura: true
-<<<<<<< HEAD
     min_depth: 60
-=======
-    ship_threshold: 400
-    max_depth: 50
-    min_shore_distance: 30000
->>>>>>> ebf54a7c
     potential: simple # or conservative
     clip_p_max_pu: 1.e-2
   solar:
