--- conflicted
+++ resolved
@@ -228,7 +228,6 @@
   nuclear:
     p_max_pu: "data/nuclear_p_max_pu.csv" # float of file name
 
-<<<<<<< HEAD
 TYNDP2020:
   include: false
   allowed_statuses: ['in_permitting', 'under_construction']  # 'planned_not_yet_permitting', 'under_consideration'
@@ -236,9 +235,7 @@
   # (which may include several investments, e.g. buses and lines!).
   ignored_projects: []  # e.g. '335' to ignore North Sea Wind Power Hub
 
-=======
 # docs in https://pypsa-eur.readthedocs.io/en/latest/configuration.html#lines
->>>>>>> 02bffdbd
 lines:
   types:
     220.: "Al/St 240/40 2-bundle 220.0"
