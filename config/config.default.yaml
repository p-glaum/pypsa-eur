# SPDX-FileCopyrightText: : 2017-2023 The PyPSA-Eur Authors
#
# SPDX-License-Identifier: CC0-1.0

# docs in https://pypsa-eur.readthedocs.io/en/latest/configuration.html#top-level-configuration
version: 0.8.1
tutorial: false

logging:
  level: INFO
  format: '%(levelname)s:%(name)s:%(message)s'

private:
  keys:
    entsoe_api:

remote:
  ssh: ""
  path: ""

# docs in https://pypsa-eur.readthedocs.io/en/latest/configuration.html#run
run:
  name: ""
  disable_progressbar: false
  shared_resources: false
  shared_cutouts: true

# docs in https://pypsa-eur.readthedocs.io/en/latest/configuration.html#foresight
foresight: overnight

# docs in https://pypsa-eur.readthedocs.io/en/latest/configuration.html#scenario
# Wildcard docs in https://pypsa-eur.readthedocs.io/en/latest/wildcards.html
scenario:
  simpl:
  - ''
  ll:
  - v1.5
  clusters:
  - 39
  - 128
  - 256
  - 512
  - 1024
  opts:
  - ''
  sector_opts:
  - Co2L0-3H-T-H-B-I-A-solar+p3-dist1
  planning_horizons:
  # - 2020
  # - 2030
  # - 2040
  - 2050

# docs in https://pypsa-eur.readthedocs.io/en/latest/configuration.html#countries
countries: ['AL', 'AT', 'BA', 'BE', 'BG', 'CH', 'CZ', 'DE', 'DK', 'EE', 'ES', 'FI', 'FR', 'GB', 'GR', 'HR', 'HU', 'IE', 'IT', 'LT', 'LU', 'LV', 'ME', 'MD', 'MK', 'NL', 'NO', 'PL', 'PT', 'RO', 'RS', 'SE', 'SI', 'SK', 'UA']

# docs in https://pypsa-eur.readthedocs.io/en/latest/configuration.html#snapshots
snapshots:
  start: "2013-01-01"
  end: "2014-01-01"
  inclusive: 'left'

# docs in https://pypsa-eur.readthedocs.io/en/latest/configuration.html#enable
enable:
  retrieve: auto
  prepare_links_p_nom: false
  retrieve_databundle: true
  retrieve_sector_databundle: true
  retrieve_cost_data: true
  build_cutout: false
  retrieve_cutout: true
  build_natura_raster: false
  retrieve_natura_raster: true
  custom_busmap: false

# docs in https://pypsa-eur.readthedocs.io/en/latest/configuration.html#co2-budget
co2_budget:
  2020: 0.701
  2025: 0.524
  2030: 0.297
  2035: 0.150
  2040: 0.071
  2045: 0.032
  2050: 0.000

# docs in https://pypsa-eur.readthedocs.io/en/latest/configuration.html#electricity
electricity:
  voltages: [220., 300., 380., 750.]
  gaslimit: false
  co2limit: 9.59e+7
  co2base: 1.918e+9
  agg_p_nom_limits: data/agg_p_nom_minmax.csv

  operational_reserve:
    activate: false
    epsilon_load: 0.02
    epsilon_vres: 0.02
    contingency: 4000

  max_hours:
    battery: 6
    H2: 168

  extendable_carriers:
    Generator: [solar, onwind, offwind-ac, offwind-dc, OCGT]
    StorageUnit: [] # battery, H2
    Store: [battery, H2]
    Link: [] # H2 pipeline

  powerplants_filter: (DateOut >= 2022 or DateOut != DateOut)
  custom_powerplants: false

  conventional_carriers: [nuclear, oil, OCGT, CCGT, coal, lignite, geothermal, biomass]
  renewable_carriers: [solar, onwind, offwind-ac, offwind-dc, hydro]

  estimate_renewable_capacities:
    enable: true
    from_opsd: true
    year: 2020
    expansion_limit: false
    technology_mapping:
      Offshore: [offwind-ac, offwind-dc]
      Onshore: [onwind]
      PV: [solar]

# docs in https://pypsa-eur.readthedocs.io/en/latest/configuration.html#atlite
atlite:
  default_cutout: europe-2013-era5
  nprocesses: 4
  show_progress: false
  cutouts:
    # use 'base' to determine geographical bounds and time span from config
    # base:
      # module: era5
    europe-2013-era5:
      module: era5 # in priority order
      x: [-12., 42.]
      y: [33., 72]
      dx: 0.3
      dy: 0.3
      time: ['2013', '2013']
    europe-2013-sarah:
      module: [sarah, era5] # in priority order
      x: [-12., 42.]
      y: [33., 65]
      dx: 0.2
      dy: 0.2
      time: ['2013', '2013']
      sarah_interpolate: false
      sarah_dir:
      features: [influx, temperature]

# docs in https://pypsa-eur.readthedocs.io/en/latest/configuration.html#renewable
renewable:
  onwind:
    cutout: europe-2013-era5
    resource:
      method: wind
      turbine: Vestas_V112_3MW
    capacity_per_sqkm: 3
    # correction_factor: 0.93
    corine:
      grid_codes: [12, 13, 14, 15, 16, 17, 18, 19, 20, 21, 22, 23, 24, 25, 26, 27, 28, 29, 31, 32]
      distance: 1000
      distance_grid_codes: [1, 2, 3, 4, 5, 6]
    natura: true
    excluder_resolution: 100
    potential: simple # or conservative
    clip_p_max_pu: 1.e-2
  offwind-ac:
    cutout: europe-2013-era5
    resource:
      method: wind
      turbine: NREL_ReferenceTurbine_5MW_offshore
    capacity_per_sqkm: 2
    correction_factor: 0.8855
    corine: [44, 255]
    natura: true
    ship_threshold: 400
    max_depth: 50
    max_shore_distance: 30000
    excluder_resolution: 200
    potential: simple # or conservative
    clip_p_max_pu: 1.e-2
  offwind-dc:
    cutout: europe-2013-era5
    resource:
      method: wind
      turbine: NREL_ReferenceTurbine_5MW_offshore
    capacity_per_sqkm: 2
    correction_factor: 0.8855
    corine: [44, 255]
    natura: true
    ship_threshold: 400
    max_depth: 50
    min_shore_distance: 30000
    excluder_resolution: 200
    potential: simple # or conservative
    clip_p_max_pu: 1.e-2
  solar:
    cutout: europe-2013-sarah
    resource:
      method: pv
      panel: CSi
      orientation:
        slope: 35.
        azimuth: 180.
    capacity_per_sqkm: 1.7
    # correction_factor: 0.854337
    corine: [1, 2, 3, 4, 5, 6, 7, 8, 9, 10, 11, 12, 13, 14, 15, 16, 17, 18, 19, 20, 26, 31, 32]
    natura: true
    excluder_resolution: 100
    potential: simple # or conservative
    clip_p_max_pu: 1.e-2
  hydro:
    cutout: europe-2013-era5
    carriers: [ror, PHS, hydro]
    PHS_max_hours: 6
    hydro_max_hours: "energy_capacity_totals_by_country" # one of energy_capacity_totals_by_country, estimate_by_large_installations or a float
    flatten_dispatch: false
    flatten_dispatch_buffer: 0.2
    clip_min_inflow: 1.0

# docs in https://pypsa-eur.readthedocs.io/en/latest/configuration.html#conventional
conventional:
  unit_commitment: false
  dynamic_fuel_price: false
  nuclear:
    p_max_pu: "data/nuclear_p_max_pu.csv" # float of file name

# docs in https://pypsa-eur.readthedocs.io/en/latest/configuration.html#lines
lines:
  types:
    220.: "Al/St 240/40 2-bundle 220.0"
    300.: "Al/St 240/40 3-bundle 300.0"
    380.: "Al/St 240/40 4-bundle 380.0"
    750.: "Al/St 560/50 4-bundle 750.0"
  s_max_pu: 0.7
  s_nom_max: .inf
  max_extension: .inf
  length_factor: 1.25
  under_construction: 'zero' # 'zero': set capacity to zero, 'remove': remove, 'keep': with full capacity
  dynamic_line_rating:
    activate: false
    cutout: europe-2013-era5
    correction_factor: 0.95
    max_voltage_difference: false
    max_line_rating: false

# docs in https://pypsa-eur.readthedocs.io/en/latest/configuration.html#links
links:
  p_max_pu: 1.0
  p_nom_max: .inf
  max_extension: .inf
  include_tyndp: true
  under_construction: 'zero' # 'zero': set capacity to zero, 'remove': remove, 'keep': with full capacity

# docs in https://pypsa-eur.readthedocs.io/en/latest/configuration.html#transformers
transformers:
  x: 0.1
  s_nom: 2000.
  type: ''

# docs in https://pypsa-eur.readthedocs.io/en/latest/configuration.html#load
load:
  power_statistics: true
  interpolate_limit: 3
  time_shift_for_large_gaps: 1w
  manual_adjustments: true # false
  scaling_factor: 1.0

# docs
# TODO: PyPSA-Eur merge issue in prepare_sector_network.py
# regulate what components with which carriers are kept from PyPSA-Eur;
# some technologies are removed because they are implemented differently
# (e.g. battery or H2 storage) or have different year-dependent costs
# in PyPSA-Eur-Sec
pypsa_eur:
  Bus:
  - AC
  Link:
  - DC
  Generator:
  - onwind
  - offwind-ac
  - offwind-dc
  - solar
  - ror
  StorageUnit:
  - PHS
  - hydro
  Store: []

# docs in https://pypsa-eur.readthedocs.io/en/latest/configuration.html#energy
energy:
  energy_totals_year: 2011
  base_emissions_year: 1990
  eurostat_report_year: 2016
  emissions: CO2

# docs in https://pypsa-eur.readthedocs.io/en/latest/configuration.html#biomass
biomass:
  year: 2030
  scenario: ENS_Med
  classes:
    solid biomass:
    - Agricultural waste
    - Fuelwood residues
    - Secondary Forestry residues - woodchips
    - Sawdust
    - Residues from landscape care
    - Municipal waste
    not included:
    - Sugar from sugar beet
    - Rape seed
    - "Sunflower, soya seed "
    - Bioethanol barley, wheat, grain maize, oats, other cereals and rye
    - Miscanthus, switchgrass, RCG
    - Willow
    - Poplar
    - FuelwoodRW
    - C&P_RW
    biogas:
    - Manure solid, liquid
    - Sludge

# docs in https://pypsa-eur.readthedocs.io/en/latest/configuration.html#solar-thermal
solar_thermal:
  clearsky_model: simple  # should be "simple" or "enhanced"?
  orientation:
    slope: 45.
    azimuth: 180.

# docs in https://pypsa-eur.readthedocs.io/en/latest/configuration.html#existing-capacities
existing_capacities:
  grouping_years_power: [1980, 1985, 1990, 1995, 2000, 2005, 2010, 2015, 2020, 2025, 2030]
  grouping_years_heat: [1980, 1985, 1990, 1995, 2000, 2005, 2010, 2015, 2019] # these should not extend 2020
  threshold_capacity: 10
  conventional_carriers:
  - lignite
  - coal
  - oil
  - uranium

# docs in https://pypsa-eur.readthedocs.io/en/latest/configuration.html#sector
sector:
  district_heating:
    potential: 0.6
    progress:
      2020: 0.0
      2030: 0.3
      2040: 0.6
      2050: 1.0
    district_heating_loss: 0.15
  cluster_heat_buses: false
  bev_dsm_restriction_value: 0.75
  bev_dsm_restriction_time: 7
  transport_heating_deadband_upper: 20.
  transport_heating_deadband_lower: 15.
  ICE_lower_degree_factor: 0.375
  ICE_upper_degree_factor: 1.6
  EV_lower_degree_factor: 0.98
  EV_upper_degree_factor: 0.63
  bev_dsm: true
  bev_availability: 0.5
  bev_energy: 0.05
  bev_charge_efficiency: 0.9
  bev_plug_to_wheel_efficiency: 0.2
  bev_charge_rate: 0.011
  bev_avail_max: 0.95
  bev_avail_mean: 0.8
  v2g: true
  land_transport_fuel_cell_share:
    2020: 0
    2030: 0.05
    2040: 0.1
    2050: 0.15
  land_transport_electric_share:
    2020: 0
    2030: 0.25
    2040: 0.6
    2050: 0.85
  land_transport_ice_share:
    2020: 1
    2030: 0.7
    2040: 0.3
    2050: 0
  transport_fuel_cell_efficiency: 0.5
  transport_internal_combustion_efficiency: 0.3
  agriculture_machinery_electric_share: 0
  agriculture_machinery_oil_share: 1
  agriculture_machinery_fuel_efficiency: 0.7
  agriculture_machinery_electric_efficiency: 0.3
  MWh_MeOH_per_MWh_H2: 0.8787
  MWh_MeOH_per_tCO2: 4.0321
  MWh_MeOH_per_MWh_e: 3.6907
  shipping_hydrogen_liquefaction: false
  shipping_hydrogen_share:
    2020: 0
    2030: 0
    2040: 0
    2050: 0
  shipping_methanol_share:
    2020: 0
    2030: 0.3
    2040: 0.7
    2050: 1
  shipping_oil_share:
    2020: 1
    2030: 0.7
    2040: 0.3
    2050: 0
  shipping_methanol_efficiency: 0.46
  shipping_oil_efficiency: 0.40
  aviation_demand_factor: 1.
  HVC_demand_factor: 1.
  time_dep_hp_cop: true
  heat_pump_sink_T: 55.
  reduce_space_heat_exogenously: true
  reduce_space_heat_exogenously_factor:
    2020: 0.10  # this results in a space heat demand reduction of 10%
    2025: 0.09  # first heat demand increases compared to 2020 because of larger floor area per capita
    2030: 0.09
    2035: 0.11
    2040: 0.16
    2045: 0.21
    2050: 0.29
  retrofitting:
    retro_endogen: false
    cost_factor: 1.0
    interest_rate: 0.04
    annualise_cost: true
    tax_weighting: false
    construction_index: true
  tes: true
  tes_tau:
    decentral: 3
    central: 180
  boilers: true
  oil_boilers: false
  biomass_boiler: true
  chp: true
  micro_chp: false
  solar_thermal: true
  solar_cf_correction: 0.788457  # =  >>> 1/1.2683
  marginal_cost_storage: 0. #1e-4
  methanation: true
  helmeth: false
  coal_cc: false
  dac: true
  co2_vent: false
  allam_cycle: false
  hydrogen_fuel_cell: true
  hydrogen_turbine: false
  SMR: true
  regional_co2_sequestration_potential:
    enable: false
    attribute: 'conservative estimate Mt'
    include_onshore: false
    min_size: 3
    max_size: 25
    years_of_storage: 25
  co2_sequestration_potential: 200
  co2_sequestration_cost: 10
  co2_sequestration_lifetime: 50
  co2_spatial: false
  co2network: false
  cc_fraction: 0.9
  hydrogen_underground_storage: true
  hydrogen_underground_storage_locations:
    # - onshore  # more than 50 km from sea
  - nearshore    # within 50 km of sea
    # - offshore
  ammonia: false
  min_part_load_fischer_tropsch: 0.9
  min_part_load_methanolisation: 0.5
  use_fischer_tropsch_waste_heat: true
  use_fuel_cell_waste_heat: true
  use_electrolysis_waste_heat: false
  electricity_distribution_grid: true
  electricity_distribution_grid_cost_factor: 1.0
  electricity_grid_connection: true
  H2_network: true
  gas_network: false
  H2_retrofit: false
  H2_retrofit_capacity_per_CH4: 0.6
  gas_network_connectivity_upgrade: 1
  gas_distribution_grid: true
  gas_distribution_grid_cost_factor: 1.0
  biomass_spatial: false
  biomass_transport: false
  conventional_generation:
    OCGT: gas
  biomass_to_liquid: false
  biosng: false
  limit_max_growth:
    enable: false
    # allowing 30% larger than max historic growth
    factor: 1.3
    max_growth:  # unit GW
      onwind: 16 # onshore max grow so far 16 GW in Europe https://www.iea.org/reports/renewables-2020/wind
      solar: 28 # solar max grow so far 28 GW in Europe https://www.iea.org/reports/renewables-2020/solar-pv
      offwind-ac: 35 # offshore max grow so far 3.5 GW in Europe https://windeurope.org/about-wind/statistics/offshore/european-offshore-wind-industry-key-trends-statistics-2019/
      offwind-dc: 35
    max_relative_growth:
      onwind: 3
      solar: 3
      offwind-ac: 3
      offwind-dc: 3

# docs in https://pypsa-eur.readthedocs.io/en/latest/configuration.html#industry
industry:
  St_primary_fraction:
    2020: 0.6
    2025: 0.55
    2030: 0.5
    2035: 0.45
    2040: 0.4
    2045: 0.35
    2050: 0.3
  DRI_fraction:
    2020: 0
    2025: 0
    2030: 0.05
    2035: 0.2
    2040: 0.4
    2045: 0.7
    2050: 1
  H2_DRI: 1.7
  elec_DRI: 0.322
  Al_primary_fraction:
    2020: 0.4
    2025: 0.375
    2030: 0.35
    2035: 0.325
    2040: 0.3
    2045: 0.25
    2050: 0.2
  MWh_NH3_per_tNH3: 5.166
  MWh_CH4_per_tNH3_SMR: 10.8
  MWh_elec_per_tNH3_SMR: 0.7
  MWh_H2_per_tNH3_electrolysis: 6.5
  MWh_elec_per_tNH3_electrolysis: 1.17
  MWh_NH3_per_MWh_H2_cracker: 1.46 # https://github.com/euronion/trace/blob/44a5ff8401762edbef80eff9cfe5a47c8d3c8be4/data/efficiencies.csv
  NH3_process_emissions: 24.5
  petrochemical_process_emissions: 25.5
  HVC_primary_fraction: 1.
  HVC_mechanical_recycling_fraction: 0.
  HVC_chemical_recycling_fraction: 0.
  HVC_production_today: 52.
  MWh_elec_per_tHVC_mechanical_recycling: 0.547
  MWh_elec_per_tHVC_chemical_recycling: 6.9
  chlorine_production_today: 9.58
  MWh_elec_per_tCl: 3.6
  MWh_H2_per_tCl: -0.9372
  methanol_production_today: 1.5
  MWh_elec_per_tMeOH: 0.167
  MWh_CH4_per_tMeOH: 10.25
  hotmaps_locate_missing: false
  reference_year: 2015


# docs in https://pypsa-eur.readthedocs.io/en/latest/configuration.html#costs
costs:
  year: 2030
  version: v0.6.0
  rooftop_share: 0.14  # based on the potentials, assuming  (0.1 kW/m2 and 10 m2/person)
  social_discountrate: 0.02
  fill_values:
    FOM: 0
    VOM: 0
    efficiency: 1
    fuel: 0
    investment: 0
    lifetime: 25
    "CO2 intensity": 0
    "discount rate": 0.07
  # Marginal and capital costs can be overwritten
  # capital_cost:
  #   onwind: 500
  marginal_cost:
    solar: 0.01
    onwind: 0.015
    offwind: 0.015
    hydro: 0.
    H2: 0.
    electrolysis: 0.
    fuel cell: 0.
    battery: 0.
    battery inverter: 0.
  emission_prices:
    co2: 0.

# docs in https://pypsa-eur.readthedocs.io/en/latest/configuration.html#clustering
clustering:
  simplify_network:
    to_substations: false
    algorithm: kmeans # choose from: [hac, kmeans]
    feature: solar+onwind-time
    exclude_carriers: []
    remove_stubs: true
    remove_stubs_across_borders: true
  cluster_network:
    algorithm: kmeans
    feature: solar+onwind-time
    exclude_carriers: []
    consider_efficiency_classes: false
  aggregation_strategies:
    generators:
      committable: any
      ramp_limit_up: max
      ramp_limit_down: max

# docs in https://pypsa-eur.readthedocs.io/en/latest/configuration.html#solving
solving:
  #tmpdir: "path/to/tmp"
  options:
    clip_p_max_pu: 1.e-2
    load_shedding: false
    noisy_costs: true
    skip_iterations: true
    rolling_horizon: false
    seed: 123
    # options that go into the optimize function
    track_iterations: false
    min_iterations: 4
    max_iterations: 6
    transmission_losses: 0
    linearized_unit_commitment: true
    horizon: 365

  solver:
    name: gurobi
    options: gurobi-default

  solver_options:
    highs-default:
      # refer to https://ergo-code.github.io/HiGHS/options/definitions.html#solver
      threads: 4
      solver: "ipm"
      run_crossover: "off"
      small_matrix_value: 1e-6
      large_matrix_value: 1e9
      primal_feasibility_tolerance: 1e-5
      dual_feasibility_tolerance: 1e-5
      ipm_optimality_tolerance: 1e-4
      parallel: "on"
      random_seed: 123
    gurobi-default:
      threads: 4
      method: 2 # barrier
      crossover: 0
      BarConvTol: 1.e-6
      Seed: 123
      AggFill: 0
      PreDual: 0
      GURO_PAR_BARDENSETHRESH: 200
    gurobi-numeric-focus:
      name: gurobi
      NumericFocus: 3       # Favour numeric stability over speed
      method: 2             # barrier
      crossover: 0          # do not use crossover
      BarHomogeneous: 1     # Use homogeneous barrier if standard does not converge
      BarConvTol: 1.e-5
      FeasibilityTol: 1.e-4
      OptimalityTol: 1.e-4
      ObjScale: -0.5
      threads: 8
      Seed: 123
    gurobi-fallback:        # Use gurobi defaults
      name: gurobi
      crossover: 0
      method: 2             # barrier
      BarHomogeneous: 1     # Use homogeneous barrier if standard does not converge
      BarConvTol: 1.e-5
      FeasibilityTol: 1.e-5
      OptimalityTol: 1.e-5
      Seed: 123
      threads: 8
    cplex-default:
      threads: 4
      lpmethod: 4 # barrier
      solutiontype: 2 # non basic solution, ie no crossover
      barrier.convergetol: 1.e-5
      feasopt.tolerance: 1.e-6
    cbc-default: {} # Used in CI
    glpk-default: {} # Used in CI

  mem: 30000 #memory in MB; 20 GB enough for 50+B+I+H2; 100 GB for 181+B+I+H2
  walltime: "12:00:00"

# docs in https://pypsa-eur.readthedocs.io/en/latest/configuration.html#plotting
plotting:
  map:
    boundaries: [-11, 30, 34, 71]
    color_geomap:
      ocean: white
      land: white
  eu_node_location:
    x: -5.5
    y: 46.
  costs_max: 1000
  costs_threshold: 1
  energy_max: 20000
  energy_min: -20000
  energy_threshold: 50.

  nice_names:
    OCGT: "Open-Cycle Gas"
    CCGT: "Combined-Cycle Gas"
    offwind-ac: "Offshore Wind (AC)"
    offwind-dc: "Offshore Wind (DC)"
    onwind: "Onshore Wind"
    solar: "Solar"
    PHS: "Pumped Hydro Storage"
    hydro: "Reservoir & Dam"
    battery: "Battery Storage"
    H2: "Hydrogen Storage"
    lines: "Transmission Lines"
    ror: "Run of River"
<<<<<<< HEAD
    load: "Load Shedding"
=======
    ac: "AC"
    dc: "DC"
>>>>>>> 9cc6761d

  tech_colors:
    # wind
    onwind: "#235ebc"
    onshore wind: "#235ebc"
    offwind: "#6895dd"
    offshore wind: "#6895dd"
    offwind-ac: "#6895dd"
    offshore wind (AC): "#6895dd"
    offshore wind ac: "#6895dd"
    offwind-dc: "#74c6f2"
    offshore wind (DC): "#74c6f2"
    offshore wind dc: "#74c6f2"
    # water
    hydro: '#298c81'
    hydro reservoir: '#298c81'
    ror: '#3dbfb0'
    run of river: '#3dbfb0'
    hydroelectricity: '#298c81'
    PHS: '#51dbcc'
    hydro+PHS: "#08ad97"
    wave: '#a7d4cf'
    # solar
    solar: "#f9d002"
    solar PV: "#f9d002"
    solar thermal: '#ffbf2b'
    residential rural solar thermal: '#f1c069'
    services rural solar thermal: '#eabf61'
    residential urban decentral solar thermal: '#e5bc5a'
    services urban decentral solar thermal: '#dfb953'
    urban central solar thermal: '#d7b24c'
    solar rooftop: '#ffea80'
    # gas
    OCGT: '#e0986c'
    OCGT marginal: '#e0986c'
    OCGT-heat: '#e0986c'
    gas boiler: '#db6a25'
    gas boilers: '#db6a25'
    gas boiler marginal: '#db6a25'
    residential rural gas boiler: '#d4722e'
    residential urban decentral gas boiler: '#cb7a36'
    services rural gas boiler: '#c4813f'
    services urban decentral gas boiler: '#ba8947'
    urban central gas boiler: '#b0904f'
    gas: '#e05b09'
    fossil gas: '#e05b09'
    natural gas: '#e05b09'
    biogas to gas: '#e36311'
    CCGT: '#a85522'
    CCGT marginal: '#a85522'
    allam: '#B98F76'
    gas for industry co2 to atmosphere: '#692e0a'
    gas for industry co2 to stored: '#8a3400'
    gas for industry: '#853403'
    gas for industry CC: '#692e0a'
    gas pipeline: '#ebbca0'
    gas pipeline new: '#a87c62'
    # oil
    oil: '#c9c9c9'
    imported oil: '#a3a3a3'
    oil boiler: '#adadad'
    residential rural oil boiler: '#a9a9a9'
    services rural oil boiler: '#a5a5a5'
    residential urban decentral oil boiler: '#a1a1a1'
    urban central oil boiler: '#9d9d9d'
    services urban decentral oil boiler: '#999999'
    agriculture machinery oil: '#949494'
    shipping oil: "#808080"
    land transport oil: '#afafaf'
    # nuclear
    Nuclear: '#ff8c00'
    Nuclear marginal: '#ff8c00'
    nuclear: '#ff8c00'
    uranium: '#ff8c00'
    # coal
    Coal: '#545454'
    coal: '#545454'
    Coal marginal: '#545454'
    solid: '#545454'
    Lignite: '#826837'
    lignite: '#826837'
    Lignite marginal: '#826837'
    # biomass
    biogas: '#e3d37d'
    biomass: '#baa741'
    solid biomass: '#baa741'
    solid biomass transport: '#baa741'
    solid biomass for industry: '#7a6d26'
    solid biomass for industry CC: '#47411c'
    solid biomass for industry co2 from atmosphere: '#736412'
    solid biomass for industry co2 to stored: '#47411c'
    urban central solid biomass CHP: '#9d9042'
    urban central solid biomass CHP CC: '#6c5d28'
    biomass boiler: '#8A9A5B'
    residential rural biomass boiler: '#a1a066'
    residential urban decentral biomass boiler: '#b0b87b'
    services rural biomass boiler: '#c6cf98'
    services urban decentral biomass boiler: '#dde5b5'
    biomass to liquid: '#32CD32'
    BioSNG: '#123456'
    # power transmission
    lines: '#6c9459'
    transmission lines: '#6c9459'
    electricity distribution grid: '#97ad8c'
    low voltage: '#97ad8c'
    # electricity demand
    Electric load: '#110d63'
    electric demand: '#110d63'
    electricity: '#110d63'
    industry electricity: '#2d2a66'
    industry new electricity: '#2d2a66'
    agriculture electricity: '#494778'
    # battery + EVs
    battery: '#ace37f'
    battery storage: '#ace37f'
    battery charger: '#88a75b'
    battery discharger: '#5d4e29'
    home battery: '#80c944'
    home battery storage: '#80c944'
    home battery charger: '#5e8032'
    home battery discharger: '#3c5221'
    BEV charger: '#baf238'
    V2G: '#e5ffa8'
    land transport EV: '#baf238'
    Li ion: '#baf238'
    # hot water storage
    water tanks: '#e69487'
    residential rural water tanks: '#f7b7a3'
    services rural water tanks: '#f3afa3'
    residential urban decentral water tanks: '#f2b2a3'
    services urban decentral water tanks: '#f1b4a4'
    urban central water tanks: '#e9977d'
    hot water storage: '#e69487'
    hot water charging: '#e8998b'
    urban central water tanks charger: '#b57a67'
    residential rural water tanks charger: '#b4887c'
    residential urban decentral water tanks charger: '#b39995'
    services rural water tanks charger: '#b3abb0'
    services urban decentral water tanks charger: '#b3becc'
    hot water discharging: '#e99c8e'
    urban central water tanks discharger: '#b9816e'
    residential rural water tanks discharger: '#ba9685'
    residential urban decentral water tanks discharger: '#baac9e'
    services rural water tanks discharger: '#bbc2b8'
    services urban decentral water tanks discharger: '#bdd8d3'
    # heat demand
    Heat load: '#cc1f1f'
    heat: '#cc1f1f'
    heat demand: '#cc1f1f'
    rural heat: '#ff5c5c'
    residential rural heat: '#ff7c7c'
    services rural heat: '#ff9c9c'
    central heat: '#cc1f1f'
    urban central heat: '#d15959'
    decentral heat: '#750606'
    residential urban decentral heat: '#a33c3c'
    services urban decentral heat: '#cc1f1f'
    low-temperature heat for industry: '#8f2727'
    process heat: '#ff0000'
    agriculture heat: '#d9a5a5'
    # heat supply
    heat pumps: '#2fb537'
    heat pump: '#2fb537'
    air heat pump: '#36eb41'
    residential urban decentral air heat pump: '#48f74f'
    services urban decentral air heat pump: '#5af95d'
    urban central air heat pump: '#6cfb6b'
    ground heat pump: '#2fb537'
    residential rural ground heat pump: '#48f74f'
    services rural ground heat pump: '#5af95d'
    Ambient: '#98eb9d'
    CHP: '#8a5751'
    urban central gas CHP: '#8d5e56'
    CHP CC: '#634643'
    urban central gas CHP CC: '#6e4e4c'
    CHP heat: '#8a5751'
    CHP electric: '#8a5751'
    district heating: '#e8beac'
    resistive heater: '#d8f9b8'
    residential rural resistive heater: '#bef5b5'
    residential urban decentral resistive heater: '#b2f1a9'
    services rural resistive heater: '#a5ed9d'
    services urban decentral resistive heater: '#98e991'
    urban central resistive heater: '#8cdf85'
    retrofitting: '#8487e8'
    building retrofitting: '#8487e8'
    # hydrogen
    H2 for industry: "#f073da"
    H2 for shipping: "#ebaee0"
    H2: '#bf13a0'
    hydrogen: '#bf13a0'
    retrofitted H2 boiler: '#e5a0d9'
    SMR: '#870c71'
    SMR CC: '#4f1745'
    H2 liquefaction: '#d647bd'
    hydrogen storage: '#bf13a0'
    H2 Store: '#bf13a0'
    H2 storage: '#bf13a0'
    land transport fuel cell: '#6b3161'
    H2 pipeline: '#f081dc'
    H2 pipeline retrofitted: '#ba99b5'
    H2 Fuel Cell: '#c251ae'
    H2 fuel cell: '#c251ae'
    H2 turbine: '#991f83'
    H2 Electrolysis: '#ff29d9'
    H2 electrolysis: '#ff29d9'
    # ammonia
    NH3: '#46caf0'
    ammonia: '#46caf0'
    ammonia store: '#00ace0'
    ammonia cracker: '#87d0e6'
    Haber-Bosch: '#076987'
    # syngas
    Sabatier: '#9850ad'
    methanation: '#c44ce6'
    methane: '#c44ce6'
    helmeth: '#e899ff'
    # synfuels
    Fischer-Tropsch: '#25c49a'
    liquid: '#25c49a'
    kerosene for aviation: '#a1ffe6'
    naphtha for industry: '#57ebc4'
    methanolisation: '#83d6d5'
    methanol: '#468c8b'
    shipping methanol: '#468c8b'
    # co2
    CC: '#f29dae'
    CCS: '#f29dae'
    CO2 sequestration: '#f29dae'
    DAC: '#ff5270'
    co2 stored: '#f2385a'
    co2: '#f29dae'
    co2 vent: '#ffd4dc'
    CO2 pipeline: '#f5627f'
    # emissions
    process emissions CC: '#000000'
    process emissions: '#222222'
    process emissions to stored: '#444444'
    process emissions to atmosphere: '#888888'
    oil emissions: '#aaaaaa'
    shipping oil emissions: "#555555"
    shipping methanol emissions: '#666666'
    land transport oil emissions: '#777777'
    agriculture machinery oil emissions: '#333333'
    # other
    shipping: '#03a2ff'
    power-to-heat: '#2fb537'
    power-to-gas: '#c44ce6'
    power-to-H2: '#ff29d9'
    power-to-liquid: '#25c49a'
    gas-to-power/heat: '#ee8340'
    waste: '#e3d37d'
    other: '#000000'
    geothermal: '#ba91b1'
    AC: "#70af1d"
    AC-AC: "#70af1d"
    AC line: "#70af1d"
    links: "#8a1caf"
    HVDC links: "#8a1caf"
    DC: "#8a1caf"
    DC-DC: "#8a1caf"
    DC link: "#8a1caf"
    load: "#dd2e23"<|MERGE_RESOLUTION|>--- conflicted
+++ resolved
@@ -718,12 +718,9 @@
     H2: "Hydrogen Storage"
     lines: "Transmission Lines"
     ror: "Run of River"
-<<<<<<< HEAD
     load: "Load Shedding"
-=======
     ac: "AC"
     dc: "DC"
->>>>>>> 9cc6761d
 
   tech_colors:
     # wind
