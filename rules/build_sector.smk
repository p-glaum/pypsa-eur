# SPDX-FileCopyrightText: : 2023 The PyPSA-Eur Authors
#
# SPDX-License-Identifier: MIT


rule build_population_layouts:
    input:
        nuts3_shapes=RESOURCES + "nuts3_shapes.geojson",
        urban_percent="data/urban_percent.csv",
        cutout="cutouts/" + CDIR + config["atlite"]["default_cutout"] + ".nc",
    output:
        pop_layout_total=RESOURCES + "pop_layout_total.nc",
        pop_layout_urban=RESOURCES + "pop_layout_urban.nc",
        pop_layout_rural=RESOURCES + "pop_layout_rural.nc",
    log:
        LOGS + "build_population_layouts.log",
    resources:
        mem_mb=20000,
    benchmark:
        BENCHMARKS + "build_population_layouts"
    threads: 8
    conda:
        "../envs/environment.yaml"
    script:
        "../scripts/build_population_layouts.py"


rule build_clustered_population_layouts:
    input:
        pop_layout_total=RESOURCES + "pop_layout_total.nc",
        pop_layout_urban=RESOURCES + "pop_layout_urban.nc",
        pop_layout_rural=RESOURCES + "pop_layout_rural.nc",
        regions_onshore=RESOURCES + "regions_onshore_elec_s{simpl}_{clusters}.geojson",
        cutout="cutouts/" + CDIR + config["atlite"]["default_cutout"] + ".nc",
    output:
        clustered_pop_layout=RESOURCES + "pop_layout_elec_s{simpl}_{clusters}.csv",
    log:
        LOGS + "build_clustered_population_layouts_{simpl}_{clusters}.log",
    resources:
        mem_mb=10000,
    benchmark:
        BENCHMARKS + "build_clustered_population_layouts/s{simpl}_{clusters}"
    conda:
        "../envs/environment.yaml"
    script:
        "../scripts/build_clustered_population_layouts.py"


rule build_simplified_population_layouts:
    input:
        pop_layout_total=RESOURCES + "pop_layout_total.nc",
        pop_layout_urban=RESOURCES + "pop_layout_urban.nc",
        pop_layout_rural=RESOURCES + "pop_layout_rural.nc",
        regions_onshore=RESOURCES + "regions_onshore_elec_s{simpl}.geojson",
        cutout="cutouts/" + CDIR + config["atlite"]["default_cutout"] + ".nc",
    output:
        clustered_pop_layout=RESOURCES + "pop_layout_elec_s{simpl}.csv",
    resources:
        mem_mb=10000,
    log:
        LOGS + "build_simplified_population_layouts_{simpl}",
    benchmark:
        BENCHMARKS + "build_simplified_population_layouts/s{simpl}"
    conda:
        "../envs/environment.yaml"
    script:
        "../scripts/build_clustered_population_layouts.py"


if config["sector"]["gas_network"] or config["sector"]["H2_retrofit"]:

    rule build_gas_network:
        input:
            gas_network="data/gas_network/scigrid-gas/data/IGGIELGN_PipeSegments.geojson",
        output:
            cleaned_gas_network=RESOURCES + "gas_network.csv",
        resources:
            mem_mb=4000,
        log:
            LOGS + "build_gas_network.log",
        conda:
            "../envs/environment.yaml"
        script:
            "../scripts/build_gas_network.py"

    rule build_gas_input_locations:
        input:
            lng=HTTP.remote(
                "https://globalenergymonitor.org/wp-content/uploads/2023/07/Europe-Gas-Tracker-2023-03-v3.xlsx",
                keep_local=True,
            ),
            entry="data/gas_network/scigrid-gas/data/IGGIELGN_BorderPoints.geojson",
            production="data/gas_network/scigrid-gas/data/IGGIELGN_Productions.geojson",
            regions_onshore=RESOURCES
            + "regions_onshore_elec_s{simpl}_{clusters}.geojson",
            regions_offshore=RESOURCES
            + "regions_offshore_elec_s{simpl}_{clusters}.geojson",
        output:
            gas_input_nodes=RESOURCES
            + "gas_input_locations_s{simpl}_{clusters}.geojson",
            gas_input_nodes_simplified=RESOURCES
            + "gas_input_locations_s{simpl}_{clusters}_simplified.csv",
        resources:
            mem_mb=2000,
        log:
            LOGS + "build_gas_input_locations_s{simpl}_{clusters}.log",
        conda:
            "../envs/environment.yaml"
        script:
            "../scripts/build_gas_input_locations.py"

    rule cluster_gas_network:
        input:
            cleaned_gas_network=RESOURCES + "gas_network.csv",
            regions_onshore=RESOURCES
            + "regions_onshore_elec_s{simpl}_{clusters}.geojson",
            regions_offshore=RESOURCES
            + "regions_offshore_elec_s{simpl}_{clusters}.geojson",
        output:
            clustered_gas_network=RESOURCES + "gas_network_elec_s{simpl}_{clusters}.csv",
        resources:
            mem_mb=4000,
        log:
            LOGS + "cluster_gas_network_s{simpl}_{clusters}.log",
        conda:
            "../envs/environment.yaml"
        script:
            "../scripts/cluster_gas_network.py"

    gas_infrastructure = {
        **rules.cluster_gas_network.output,
        **rules.build_gas_input_locations.output,
    }


if not (config["sector"]["gas_network"] or config["sector"]["H2_retrofit"]):
    # this is effecively an `else` statement which is however not liked by snakefmt

    gas_infrastructure = {}


rule build_heat_demands:
    params:
        snapshots=config["snapshots"],
    input:
        pop_layout=RESOURCES + "pop_layout_{scope}.nc",
        regions_onshore=RESOURCES + "regions_onshore_elec_s{simpl}_{clusters}.geojson",
        cutout="cutouts/" + CDIR + config["atlite"]["default_cutout"] + ".nc",
    output:
        heat_demand=RESOURCES + "heat_demand_{scope}_elec_s{simpl}_{clusters}.nc",
    resources:
        mem_mb=20000,
    threads: 8
    log:
        LOGS + "build_heat_demands_{scope}_{simpl}_{clusters}.loc",
    benchmark:
        BENCHMARKS + "build_heat_demands/{scope}_s{simpl}_{clusters}"
    conda:
        "../envs/environment.yaml"
    script:
        "../scripts/build_heat_demand.py"


rule build_temperature_profiles:
    params:
        snapshots=config["snapshots"],
    input:
        pop_layout=RESOURCES + "pop_layout_{scope}.nc",
        regions_onshore=RESOURCES + "regions_onshore_elec_s{simpl}_{clusters}.geojson",
        cutout="cutouts/" + CDIR + config["atlite"]["default_cutout"] + ".nc",
    output:
        temp_soil=RESOURCES + "temp_soil_{scope}_elec_s{simpl}_{clusters}.nc",
        temp_air=RESOURCES + "temp_air_{scope}_elec_s{simpl}_{clusters}.nc",
    resources:
        mem_mb=20000,
    threads: 8
    log:
        LOGS + "build_temperature_profiles_{scope}_{simpl}_{clusters}.log",
    benchmark:
        BENCHMARKS + "build_temperature_profiles/{scope}_s{simpl}_{clusters}"
    conda:
        "../envs/environment.yaml"
    script:
        "../scripts/build_temperature_profiles.py"


rule build_cop_profiles:
    params:
        heat_pump_sink_T=config["sector"]["heat_pump_sink_T"],
    input:
        temp_soil_total=RESOURCES + "temp_soil_total_elec_s{simpl}_{clusters}.nc",
        temp_soil_rural=RESOURCES + "temp_soil_rural_elec_s{simpl}_{clusters}.nc",
        temp_soil_urban=RESOURCES + "temp_soil_urban_elec_s{simpl}_{clusters}.nc",
        temp_air_total=RESOURCES + "temp_air_total_elec_s{simpl}_{clusters}.nc",
        temp_air_rural=RESOURCES + "temp_air_rural_elec_s{simpl}_{clusters}.nc",
        temp_air_urban=RESOURCES + "temp_air_urban_elec_s{simpl}_{clusters}.nc",
    output:
        cop_soil_total=RESOURCES + "cop_soil_total_elec_s{simpl}_{clusters}.nc",
        cop_soil_rural=RESOURCES + "cop_soil_rural_elec_s{simpl}_{clusters}.nc",
        cop_soil_urban=RESOURCES + "cop_soil_urban_elec_s{simpl}_{clusters}.nc",
        cop_air_total=RESOURCES + "cop_air_total_elec_s{simpl}_{clusters}.nc",
        cop_air_rural=RESOURCES + "cop_air_rural_elec_s{simpl}_{clusters}.nc",
        cop_air_urban=RESOURCES + "cop_air_urban_elec_s{simpl}_{clusters}.nc",
    resources:
        mem_mb=20000,
    log:
        LOGS + "build_cop_profiles_s{simpl}_{clusters}.log",
    benchmark:
        BENCHMARKS + "build_cop_profiles/s{simpl}_{clusters}"
    conda:
        "../envs/environment.yaml"
    script:
        "../scripts/build_cop_profiles.py"


rule build_solar_thermal_profiles:
    params:
        snapshots=config["snapshots"],
        solar_thermal=config["solar_thermal"],
    input:
        pop_layout=RESOURCES + "pop_layout_{scope}.nc",
        regions_onshore=RESOURCES + "regions_onshore_elec_s{simpl}_{clusters}.geojson",
        cutout="cutouts/" + CDIR + config["atlite"]["default_cutout"] + ".nc",
    output:
        solar_thermal=RESOURCES + "solar_thermal_{scope}_elec_s{simpl}_{clusters}.nc",
    resources:
        mem_mb=20000,
    threads: 16
    log:
        LOGS + "build_solar_thermal_profiles_{scope}_s{simpl}_{clusters}.log",
    benchmark:
        BENCHMARKS + "build_solar_thermal_profiles/{scope}_s{simpl}_{clusters}"
    conda:
        "../envs/environment.yaml"
    script:
        "../scripts/build_solar_thermal_profiles.py"


rule build_energy_totals:
    params:
        countries=config["countries"],
        energy=config["energy"],
    input:
        nuts3_shapes=RESOURCES + "nuts3_shapes.geojson",
        co2="data/bundle-sector/eea/UNFCCC_v23.csv",
        swiss="data/bundle-sector/switzerland-sfoe/switzerland-new_format.csv",
        idees="data/bundle-sector/jrc-idees-2015",
        district_heat_share="data/district_heat_share.csv",
        eurostat=input_eurostat,
    output:
        energy_name=RESOURCES + "energy_totals.csv",
        co2_name=RESOURCES + "co2_totals.csv",
        transport_name=RESOURCES + "transport_data.csv",
    threads: 16
    resources:
        mem_mb=10000,
    log:
        LOGS + "build_energy_totals.log",
    benchmark:
        BENCHMARKS + "build_energy_totals"
    conda:
        "../envs/environment.yaml"
    script:
        "../scripts/build_energy_totals.py"


rule build_biomass_potentials:
    params:
        biomass=config["biomass"],
    input:
        enspreso_biomass=HTTP.remote(
            "https://cidportal.jrc.ec.europa.eu/ftp/jrc-opendata/ENSPRESO/ENSPRESO_BIOMASS.xlsx",
            keep_local=True,
        ),
        nuts2="data/bundle-sector/nuts/NUTS_RG_10M_2013_4326_LEVL_2.geojson",  # https://gisco-services.ec.europa.eu/distribution/v2/nuts/download/#nuts21
        regions_onshore=RESOURCES + "regions_onshore_elec_s{simpl}_{clusters}.geojson",
        nuts3_population=ancient("data/bundle/nama_10r_3popgdp.tsv.gz"),
        swiss_cantons=ancient("data/bundle/ch_cantons.csv"),
        swiss_population=ancient("data/bundle/je-e-21.03.02.xls"),
        country_shapes=RESOURCES + "country_shapes.geojson",
    output:
        biomass_potentials_all=RESOURCES
        + "biomass_potentials_all_s{simpl}_{clusters}.csv",
        biomass_potentials=RESOURCES + "biomass_potentials_s{simpl}_{clusters}.csv",
    threads: 1
    resources:
        mem_mb=1000,
    log:
        LOGS + "build_biomass_potentials_s{simpl}_{clusters}.log",
    benchmark:
        BENCHMARKS + "build_biomass_potentials_s{simpl}_{clusters}"
    conda:
        "../envs/environment.yaml"
    script:
        "../scripts/build_biomass_potentials.py"


if config["sector"]["biomass_transport"] or config["sector"]["biomass_spatial"]:

    rule build_biomass_transport_costs:
        input:
            transport_cost_data=HTTP.remote(
                "publications.jrc.ec.europa.eu/repository/bitstream/JRC98626/biomass potentials in europe_web rev.pdf",
                keep_local=True,
            ),
        output:
            biomass_transport_costs=RESOURCES + "biomass_transport_costs.csv",
        threads: 1
        resources:
            mem_mb=1000,
        log:
            LOGS + "build_biomass_transport_costs.log",
        benchmark:
            BENCHMARKS + "build_biomass_transport_costs"
        conda:
            "../envs/environment.yaml"
        script:
            "../scripts/build_biomass_transport_costs.py"

    build_biomass_transport_costs_output = rules.build_biomass_transport_costs.output


if not (config["sector"]["biomass_transport"] or config["sector"]["biomass_spatial"]):
    # this is effecively an `else` statement which is however not liked by snakefmt
    build_biomass_transport_costs_output = {}


if config["sector"]["regional_co2_sequestration_potential"]["enable"]:

    rule build_sequestration_potentials:
        params:
            sequestration_potential=config["sector"][
                "regional_co2_sequestration_potential"
            ],
        input:
            sequestration_potential=HTTP.remote(
                "https://raw.githubusercontent.com/ericzhou571/Co2Storage/main/resources/complete_map_2020_unit_Mt.geojson",
                keep_local=True,
            ),
            regions_onshore=RESOURCES
            + "regions_onshore_elec_s{simpl}_{clusters}.geojson",
            regions_offshore=RESOURCES
            + "regions_offshore_elec_s{simpl}_{clusters}.geojson",
        output:
            sequestration_potential=RESOURCES
            + "co2_sequestration_potential_elec_s{simpl}_{clusters}.csv",
        threads: 1
        resources:
            mem_mb=4000,
        log:
            LOGS + "build_sequestration_potentials_s{simpl}_{clusters}.log",
        benchmark:
            BENCHMARKS + "build_sequestration_potentials_s{simpl}_{clusters}"
        conda:
            "../envs/environment.yaml"
        script:
            "../scripts/build_sequestration_potentials.py"

    build_sequestration_potentials_output = rules.build_sequestration_potentials.output


if not config["sector"]["regional_co2_sequestration_potential"]["enable"]:
    # this is effecively an `else` statement which is however not liked by snakefmt
    build_sequestration_potentials_output = {}


rule build_salt_cavern_potentials:
    input:
        salt_caverns="data/bundle-sector/h2_salt_caverns_GWh_per_sqkm.geojson",
        regions_onshore=RESOURCES + "regions_onshore_elec_s{simpl}_{clusters}.geojson",
        regions_offshore=RESOURCES + "regions_offshore_elec_s{simpl}_{clusters}.geojson",
    output:
        h2_cavern_potential=RESOURCES + "salt_cavern_potentials_s{simpl}_{clusters}.csv",
    threads: 1
    resources:
        mem_mb=2000,
    log:
        LOGS + "build_salt_cavern_potentials_s{simpl}_{clusters}.log",
    benchmark:
        BENCHMARKS + "build_salt_cavern_potentials_s{simpl}_{clusters}"
    conda:
        "../envs/environment.yaml"
    script:
        "../scripts/build_salt_cavern_potentials.py"


rule build_ammonia_production:
    params:
        countries=config["countries"],
    input:
        usgs="data/bundle-sector/myb1-2017-nitro.xls",
    output:
        ammonia_production=RESOURCES + "ammonia_production.csv",
    threads: 1
    resources:
        mem_mb=1000,
    log:
        LOGS + "build_ammonia_production.log",
    benchmark:
        BENCHMARKS + "build_ammonia_production"
    conda:
        "../envs/environment.yaml"
    script:
        "../scripts/build_ammonia_production.py"


rule build_industry_sector_ratios:
    params:
        industry=config["industry"],
        ammonia=config["sector"].get("ammonia", False),
    input:
        ammonia_production=RESOURCES + "ammonia_production.csv",
        idees="data/bundle-sector/jrc-idees-2015",
    output:
        industry_sector_ratios=RESOURCES + "industry_sector_ratios.csv",
    threads: 1
    resources:
        mem_mb=1000,
    log:
        LOGS + "build_industry_sector_ratios.log",
    benchmark:
        BENCHMARKS + "build_industry_sector_ratios"
    conda:
        "../envs/environment.yaml"
    script:
        "../scripts/build_industry_sector_ratios.py"


rule build_industrial_production_per_country:
    params:
        industry=config["industry"],
        countries=config["countries"],
    input:
        ammonia_production=RESOURCES + "ammonia_production.csv",
        jrc="data/bundle-sector/jrc-idees-2015",
        eurostat="data/bundle-sector/eurostat-energy_balances-may_2018_edition",
    output:
        industrial_production_per_country=RESOURCES
        + "industrial_production_per_country.csv",
    threads: 8
    resources:
        mem_mb=1000,
    log:
        LOGS + "build_industrial_production_per_country.log",
    benchmark:
        BENCHMARKS + "build_industrial_production_per_country"
    conda:
        "../envs/environment.yaml"
    script:
        "../scripts/build_industrial_production_per_country.py"


rule build_industrial_production_per_country_tomorrow:
    params:
        industry=config["industry"],
    input:
        industrial_production_per_country=RESOURCES
        + "industrial_production_per_country.csv",
    output:
        industrial_production_per_country_tomorrow=RESOURCES
        + "industrial_production_per_country_tomorrow_{planning_horizons}.csv",
    threads: 1
    resources:
        mem_mb=1000,
    log:
        LOGS
        + "build_industrial_production_per_country_tomorrow_{planning_horizons}.log",
    benchmark:
        (
            BENCHMARKS
            + "build_industrial_production_per_country_tomorrow_{planning_horizons}"
        )
    conda:
        "../envs/environment.yaml"
    script:
        "../scripts/build_industrial_production_per_country_tomorrow.py"


rule build_industrial_distribution_key:
    params:
        hotmaps_locate_missing=config["industry"].get("hotmaps_locate_missing", False),
        countries=config["countries"],
    input:
        regions_onshore=RESOURCES + "regions_onshore_elec_s{simpl}_{clusters}.geojson",
        clustered_pop_layout=RESOURCES + "pop_layout_elec_s{simpl}_{clusters}.csv",
        hotmaps_industrial_database="data/bundle-sector/Industrial_Database.csv",
    output:
        industrial_distribution_key=RESOURCES
        + "industrial_distribution_key_elec_s{simpl}_{clusters}.csv",
    threads: 1
    resources:
        mem_mb=1000,
    log:
        LOGS + "build_industrial_distribution_key_s{simpl}_{clusters}.log",
    benchmark:
        BENCHMARKS + "build_industrial_distribution_key/s{simpl}_{clusters}"
    conda:
        "../envs/environment.yaml"
    script:
        "../scripts/build_industrial_distribution_key.py"


rule build_industrial_production_per_node:
    input:
        industrial_distribution_key=RESOURCES
        + "industrial_distribution_key_elec_s{simpl}_{clusters}.csv",
        industrial_production_per_country_tomorrow=RESOURCES
        + "industrial_production_per_country_tomorrow_{planning_horizons}.csv",
    output:
        industrial_production_per_node=RESOURCES
        + "industrial_production_elec_s{simpl}_{clusters}_{planning_horizons}.csv",
    threads: 1
    resources:
        mem_mb=1000,
    log:
        LOGS
        + "build_industrial_production_per_node_s{simpl}_{clusters}_{planning_horizons}.log",
    benchmark:
        (
            BENCHMARKS
            + "build_industrial_production_per_node/s{simpl}_{clusters}_{planning_horizons}"
        )
    conda:
        "../envs/environment.yaml"
    script:
        "../scripts/build_industrial_production_per_node.py"


rule build_industrial_energy_demand_per_node:
    input:
        industry_sector_ratios=RESOURCES + "industry_sector_ratios.csv",
        industrial_production_per_node=RESOURCES
        + "industrial_production_elec_s{simpl}_{clusters}_{planning_horizons}.csv",
        industrial_energy_demand_per_node_today=RESOURCES
        + "industrial_energy_demand_today_elec_s{simpl}_{clusters}.csv",
    output:
        industrial_energy_demand_per_node=RESOURCES
        + "industrial_energy_demand_elec_s{simpl}_{clusters}_{planning_horizons}.csv",
    threads: 1
    resources:
        mem_mb=1000,
    log:
        LOGS
        + "build_industrial_energy_demand_per_node_s{simpl}_{clusters}_{planning_horizons}.log",
    benchmark:
        (
            BENCHMARKS
            + "build_industrial_energy_demand_per_node/s{simpl}_{clusters}_{planning_horizons}"
        )
    conda:
        "../envs/environment.yaml"
    script:
        "../scripts/build_industrial_energy_demand_per_node.py"


rule build_industrial_energy_demand_per_country_today:
    params:
        countries=config["countries"],
        industry=config["industry"],
    input:
        jrc="data/bundle-sector/jrc-idees-2015",
        ammonia_production=RESOURCES + "ammonia_production.csv",
        industrial_production_per_country=RESOURCES
        + "industrial_production_per_country.csv",
    output:
        industrial_energy_demand_per_country_today=RESOURCES
        + "industrial_energy_demand_per_country_today.csv",
    threads: 8
    resources:
        mem_mb=1000,
    log:
        LOGS + "build_industrial_energy_demand_per_country_today.log",
    benchmark:
        BENCHMARKS + "build_industrial_energy_demand_per_country_today"
    conda:
        "../envs/environment.yaml"
    script:
        "../scripts/build_industrial_energy_demand_per_country_today.py"


rule build_industrial_energy_demand_per_node_today:
    input:
        industrial_distribution_key=RESOURCES
        + "industrial_distribution_key_elec_s{simpl}_{clusters}.csv",
        industrial_energy_demand_per_country_today=RESOURCES
        + "industrial_energy_demand_per_country_today.csv",
    output:
        industrial_energy_demand_per_node_today=RESOURCES
        + "industrial_energy_demand_today_elec_s{simpl}_{clusters}.csv",
    threads: 1
    resources:
        mem_mb=1000,
    log:
        LOGS + "build_industrial_energy_demand_per_node_today_s{simpl}_{clusters}.log",
    benchmark:
        BENCHMARKS + "build_industrial_energy_demand_per_node_today/s{simpl}_{clusters}"
    conda:
        "../envs/environment.yaml"
    script:
        "../scripts/build_industrial_energy_demand_per_node_today.py"


if config["sector"]["retrofitting"]["retro_endogen"]:

    rule build_retro_cost:
        params:
            retrofitting=config["sector"]["retrofitting"],
            countries=config["countries"],
        input:
            building_stock="data/retro/data_building_stock.csv",
            data_tabula="data/retro/tabula-calculator-calcsetbuilding.csv",
            air_temperature=RESOURCES + "temp_air_total_elec_s{simpl}_{clusters}.nc",
            u_values_PL="data/retro/u_values_poland.csv",
            tax_w="data/retro/electricity_taxes_eu.csv",
            construction_index="data/retro/comparative_level_investment.csv",
            floor_area_missing="data/retro/floor_area_missing.csv",
            clustered_pop_layout=RESOURCES + "pop_layout_elec_s{simpl}_{clusters}.csv",
            cost_germany="data/retro/retro_cost_germany.csv",
            window_assumptions="data/retro/window_assumptions.csv",
        output:
            retro_cost=RESOURCES + "retro_cost_elec_s{simpl}_{clusters}.csv",
            floor_area=RESOURCES + "floor_area_elec_s{simpl}_{clusters}.csv",
        resources:
            mem_mb=1000,
        log:
            LOGS + "build_retro_cost_s{simpl}_{clusters}.log",
        benchmark:
            BENCHMARKS + "build_retro_cost/s{simpl}_{clusters}"
        conda:
            "../envs/environment.yaml"
        script:
            "../scripts/build_retro_cost.py"

    build_retro_cost_output = rules.build_retro_cost.output


if not config["sector"]["retrofitting"]["retro_endogen"]:
    # this is effecively an `else` statement which is however not liked by snakefmt
    build_retro_cost_output = {}


rule build_population_weighted_energy_totals:
    input:
        energy_totals=RESOURCES + "energy_totals.csv",
        clustered_pop_layout=RESOURCES + "pop_layout_elec_s{simpl}_{clusters}.csv",
    output:
        RESOURCES + "pop_weighted_energy_totals_s{simpl}_{clusters}.csv",
    threads: 1
    resources:
        mem_mb=2000,
    log:
        LOGS + "build_population_weighted_energy_totals_s{simpl}_{clusters}.log",
    conda:
        "../envs/environment.yaml"
    script:
        "../scripts/build_population_weighted_energy_totals.py"


rule build_shipping_demand:
    input:
        ports="data/attributed_ports.json",
        scope=RESOURCES + "europe_shape.geojson",
        regions=RESOURCES + "regions_onshore_elec_s{simpl}_{clusters}.geojson",
        demand=RESOURCES + "energy_totals.csv",
    output:
        RESOURCES + "shipping_demand_s{simpl}_{clusters}.csv",
    threads: 1
    resources:
        mem_mb=2000,
    log:
        LOGS + "build_shipping_demand_s{simpl}_{clusters}.log",
    conda:
        "../envs/environment.yaml"
    script:
        "../scripts/build_shipping_demand.py"


rule build_transport_demand:
    params:
        snapshots=config["snapshots"],
        sector=config["sector"],
    input:
        clustered_pop_layout=RESOURCES + "pop_layout_elec_s{simpl}_{clusters}.csv",
        pop_weighted_energy_totals=RESOURCES
        + "pop_weighted_energy_totals_s{simpl}_{clusters}.csv",
        transport_data=RESOURCES + "transport_data.csv",
        traffic_data_KFZ="data/bundle-sector/emobility/KFZ__count",
        traffic_data_Pkw="data/bundle-sector/emobility/Pkw__count",
        temp_air_total=RESOURCES + "temp_air_total_elec_s{simpl}_{clusters}.nc",
    output:
        transport_demand=RESOURCES + "transport_demand_s{simpl}_{clusters}.csv",
        transport_data=RESOURCES + "transport_data_s{simpl}_{clusters}.csv",
        avail_profile=RESOURCES + "avail_profile_s{simpl}_{clusters}.csv",
        dsm_profile=RESOURCES + "dsm_profile_s{simpl}_{clusters}.csv",
    threads: 1
    resources:
        mem_mb=2000,
    log:
        LOGS + "build_transport_demand_s{simpl}_{clusters}.log",
    conda:
        "../envs/environment.yaml"
    script:
        "../scripts/build_transport_demand.py"


rule prepare_sector_network:
    params:
        co2_budget=config["co2_budget"],
        conventional_carriers=config["existing_capacities"]["conventional_carriers"],
        foresight=config["foresight"],
        costs=config["costs"],
        sector=config["sector"],
        industry=config["industry"],
        pypsa_eur=config["pypsa_eur"],
        length_factor=config["lines"]["length_factor"],
        planning_horizons=config["scenario"]["planning_horizons"],
        countries=config["countries"],
        emissions_scope=config["energy"]["emissions"],
        eurostat_report_year=config["energy"]["eurostat_report_year"],
        RDIR=RDIR,
    input:
        **build_retro_cost_output,
        **build_biomass_transport_costs_output,
        **gas_infrastructure,
        **build_sequestration_potentials_output,
<<<<<<< HEAD
        network=RESOURCES
        + "networks/elec_s{simpl}_{clusters}_off-{offgrid}_ec_l{ll}_{opts}.nc",
=======
        network=RESOURCES + "networks/elec_s{simpl}_{clusters}_ec_l{ll}_{opts}.nc",
>>>>>>> bde04eea
        energy_totals_name=RESOURCES + "energy_totals.csv",
        eurostat=input_eurostat,
        pop_weighted_energy_totals=RESOURCES
        + "pop_weighted_energy_totals_s{simpl}_{clusters}.csv",
        shipping_demand=RESOURCES + "shipping_demand_s{simpl}_{clusters}.csv",
        transport_demand=RESOURCES + "transport_demand_s{simpl}_{clusters}.csv",
        transport_data=RESOURCES + "transport_data_s{simpl}_{clusters}.csv",
        avail_profile=RESOURCES + "avail_profile_s{simpl}_{clusters}.csv",
        dsm_profile=RESOURCES + "dsm_profile_s{simpl}_{clusters}.csv",
        co2_totals_name=RESOURCES + "co2_totals.csv",
        co2="data/bundle-sector/eea/UNFCCC_v23.csv",
        biomass_potentials=RESOURCES + "biomass_potentials_s{simpl}_{clusters}.csv",
        heat_profile="data/heat_load_profile_BDEW.csv",
        costs="data/costs_{}.csv".format(config["costs"]["year"])
        if config["foresight"] == "overnight"
        else "data/costs_{planning_horizons}.csv",
        profile_offwind_near=RESOURCES + "profile_offwind-near.nc",
        profile_offwind_far=RESOURCES + "profile_offwind-far.nc",
        profile_offwind_float=RESOURCES + "profile_offwind-float.nc",
        h2_cavern=RESOURCES + "salt_cavern_potentials_s{simpl}_{clusters}.csv",
        busmap_s=RESOURCES + "busmap_elec_s{simpl}.csv",
        busmap=RESOURCES + "busmap_elec_s{simpl}_{clusters}.csv",
        clustered_pop_layout=RESOURCES + "pop_layout_elec_s{simpl}_{clusters}.csv",
        simplified_pop_layout=RESOURCES + "pop_layout_elec_s{simpl}.csv",
        industrial_demand=RESOURCES
        + "industrial_energy_demand_elec_s{simpl}_{clusters}_{planning_horizons}.csv",
        heat_demand_urban=RESOURCES + "heat_demand_urban_elec_s{simpl}_{clusters}.nc",
        heat_demand_rural=RESOURCES + "heat_demand_rural_elec_s{simpl}_{clusters}.nc",
        heat_demand_total=RESOURCES + "heat_demand_total_elec_s{simpl}_{clusters}.nc",
        temp_soil_total=RESOURCES + "temp_soil_total_elec_s{simpl}_{clusters}.nc",
        temp_soil_rural=RESOURCES + "temp_soil_rural_elec_s{simpl}_{clusters}.nc",
        temp_soil_urban=RESOURCES + "temp_soil_urban_elec_s{simpl}_{clusters}.nc",
        temp_air_total=RESOURCES + "temp_air_total_elec_s{simpl}_{clusters}.nc",
        temp_air_rural=RESOURCES + "temp_air_rural_elec_s{simpl}_{clusters}.nc",
        temp_air_urban=RESOURCES + "temp_air_urban_elec_s{simpl}_{clusters}.nc",
        cop_soil_total=RESOURCES + "cop_soil_total_elec_s{simpl}_{clusters}.nc",
        cop_soil_rural=RESOURCES + "cop_soil_rural_elec_s{simpl}_{clusters}.nc",
        cop_soil_urban=RESOURCES + "cop_soil_urban_elec_s{simpl}_{clusters}.nc",
        cop_air_total=RESOURCES + "cop_air_total_elec_s{simpl}_{clusters}.nc",
        cop_air_rural=RESOURCES + "cop_air_rural_elec_s{simpl}_{clusters}.nc",
        cop_air_urban=RESOURCES + "cop_air_urban_elec_s{simpl}_{clusters}.nc",
        solar_thermal_total=RESOURCES
        + "solar_thermal_total_elec_s{simpl}_{clusters}.nc"
        if config["sector"]["solar_thermal"]
        else [],
        solar_thermal_urban=RESOURCES
        + "solar_thermal_urban_elec_s{simpl}_{clusters}.nc"
        if config["sector"]["solar_thermal"]
        else [],
        solar_thermal_rural=RESOURCES
        + "solar_thermal_rural_elec_s{simpl}_{clusters}.nc"
        if config["sector"]["solar_thermal"]
        else [],
    output:
        RESULTS
        + "prenetworks/elec_s{simpl}_{clusters}_off-{offgrid}_l{ll}_{opts}_{sector_opts}_{planning_horizons}.nc",
    threads: 1
    resources:
        mem_mb=2000,
    log:
        LOGS
        + "prepare_sector_network_elec_s{simpl}_{clusters}_off-{offgrid}_l{ll}_{opts}_{sector_opts}_{planning_horizons}.log",
    benchmark:
        (
            BENCHMARKS
            + "prepare_sector_network/elec_s{simpl}_{clusters}_off-{offgrid}_l{ll}_{opts}_{sector_opts}_{planning_horizons}"
        )
    conda:
        "../envs/environment.yaml"
    script:
        "../scripts/prepare_sector_network.py"<|MERGE_RESOLUTION|>--- conflicted
+++ resolved
@@ -723,12 +723,8 @@
         **build_biomass_transport_costs_output,
         **gas_infrastructure,
         **build_sequestration_potentials_output,
-<<<<<<< HEAD
         network=RESOURCES
         + "networks/elec_s{simpl}_{clusters}_off-{offgrid}_ec_l{ll}_{opts}.nc",
-=======
-        network=RESOURCES + "networks/elec_s{simpl}_{clusters}_ec_l{ll}_{opts}.nc",
->>>>>>> bde04eea
         energy_totals_name=RESOURCES + "energy_totals.csv",
         eurostat=input_eurostat,
         pop_weighted_energy_totals=RESOURCES
