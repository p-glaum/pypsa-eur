# SPDX-FileCopyrightText: : 2023 The PyPSA-Eur Authors
#
# SPDX-License-Identifier: MIT


rule solve_network:
    params:
        solving=config["solving"],
        foresight=config["foresight"],
        planning_horizons=config["scenario"]["planning_horizons"],
        co2_sequestration_potential=config["sector"].get(
            "co2_sequestration_potential", 200
        ),
    input:
        network=RESOURCES + "networks/elec_s{simpl}_{clusters}_ec_l{ll}_{opts}.nc",
    output:
        network=RESULTS + "networks/elec_s{simpl}_{clusters}_ec_l{ll}_{opts}.nc",
    log:
        solver=normpath(
            LOGS + "solve_network/elec_s{simpl}_{clusters}_ec_l{ll}_{opts}_solver.log"
        ),
        python=LOGS
        + "solve_network/elec_s{simpl}_{clusters}_ec_l{ll}_{opts}_python.log",
    benchmark:
        BENCHMARKS + "solve_network/elec_s{simpl}_{clusters}_ec_l{ll}_{opts}"
    threads: 4
    resources:
        mem_mb=memory,
    shadow:
        "minimal"
    conda:
        "../envs/environment.yaml"
    script:
        "../scripts/solve_network.py"


rule solve_operations_network:
    params:
        options=config["solving"]["options"],
    input:
        network=RESULTS
        + "networks/elec_s{simpl}_{clusters}_off-{offgrid}_ec_l{ll}_{opts}.nc",
    output:
        network=RESULTS
        + "networks/elec_s{simpl}_{clusters}_off-{offgrid}_ec_l{ll}_{opts}_op.nc",
    log:
        solver=normpath(
            LOGS
            + "solve_operations_network/elec_s{simpl}_{clusters}_off-{offgrid}_ec_l{ll}_{opts}_op_solver.log"
        ),
        python=LOGS
<<<<<<< HEAD
        + "solve_operations_network/elec_s{simpl}_{clusters}_off-{offgrid}_ec_l{ll}_{opts}_op_python.log",
=======
        + "solve_operations_network/elec_s{simpl}_{clusters}_ec_l{ll}_{opts}_op_python.log",
>>>>>>> 329349d7
    benchmark:
        (
            BENCHMARKS
            + "solve_operations_network/elec_s{simpl}_{clusters}_off-{offgrid}_ec_l{ll}_{opts}"
        )
    threads: 4
    resources:
        mem_mb=(lambda w: 5000 + 372 * int(w.clusters)),
    shadow:
        "minimal"
    conda:
        "../envs/environment.yaml"
    script:
        "../scripts/solve_operations_network.py"<|MERGE_RESOLUTION|>--- conflicted
+++ resolved
@@ -49,11 +49,7 @@
             + "solve_operations_network/elec_s{simpl}_{clusters}_off-{offgrid}_ec_l{ll}_{opts}_op_solver.log"
         ),
         python=LOGS
-<<<<<<< HEAD
         + "solve_operations_network/elec_s{simpl}_{clusters}_off-{offgrid}_ec_l{ll}_{opts}_op_python.log",
-=======
-        + "solve_operations_network/elec_s{simpl}_{clusters}_ec_l{ll}_{opts}_op_python.log",
->>>>>>> 329349d7
     benchmark:
         (
             BENCHMARKS
