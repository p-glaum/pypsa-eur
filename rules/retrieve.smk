# SPDX-FileCopyrightText: : 2023 The PyPSA-Eur Authors
#
# SPDX-License-Identifier: MIT

if config["enable"].get("retrieve", "auto") == "auto":
    config["enable"]["retrieve"] = has_internet_access()

if config["enable"]["retrieve"] is False:
    print("Datafile downloads disabled in config[retrieve] or no internet access.")


if config["enable"]["retrieve"] and config["enable"].get("retrieve_databundle", True):
    datafiles = [
        "ch_cantons.csv",
        "je-e-21.03.02.xls",
        "eez/World_EEZ_v8_2014.shp",
        "hydro_capacities.csv",
        "naturalearth/ne_10m_admin_0_countries.shp",
        "NUTS_2013_60M_SH/data/NUTS_RG_60M_2013.shp",
        "nama_10r_3popgdp.tsv.gz",
        "nama_10r_3gdp.tsv.gz",
        "corine/g250_clc06_V18_5.tif",
    ]

    if not config.get("tutorial", False):
        datafiles.extend(["natura/Natura2000_end2015.shp", "GEBCO_2014_2D.nc"])

    rule retrieve_databundle:
        output:
            protected(expand("data/bundle/{file}", file=datafiles)),
        log:
            LOGS + "retrieve_databundle.log",
        resources:
            mem_mb=1000,
        retries: 2
        conda:
            "../envs/environment.yaml"
        script:
            "../scripts/retrieve_databundle.py"


if config["enable"]["retrieve"] and config["enable"].get("retrieve_cutout", True):

    rule retrieve_cutout:
        input:
            HTTP.remote(
                "zenodo.org/record/6382570/files/{cutout}.nc",
                static=True,
            ),
        output:
            protected("cutouts/" + CDIR + "{cutout}.nc"),
        log:
            "logs/" + CDIR + "retrieve_cutout_{cutout}.log",
        resources:
            mem_mb=5000,
        retries: 2
        run:
            move(input[0], output[0])


if config["enable"]["retrieve"] and config["enable"].get("retrieve_cost_data", True):

    rule retrieve_cost_data:
        input:
            HTTP.remote(
                "raw.githubusercontent.com/PyPSA/technology-data/{}/outputs/".format(
                    config["costs"]["version"]
                )
                + "costs_{year}.csv",
                keep_local=True,
            ),
        output:
            "data/costs_{year}.csv",
        log:
            LOGS + "retrieve_cost_data_{year}.log",
        resources:
            mem_mb=1000,
        retries: 2
        run:
            move(input[0], output[0])


if config["enable"]["retrieve"] and config["enable"].get(
    "retrieve_natura_raster", True
):

    rule retrieve_natura_raster:
        input:
            HTTP.remote(
                "zenodo.org/record/4706686/files/natura.tiff",
                keep_local=True,
                static=True,
            ),
        output:
            protected(RESOURCES + "natura.tiff"),
        log:
            LOGS + "retrieve_natura_raster.log",
        resources:
            mem_mb=5000,
        retries: 2
        run:
            move(input[0], output[0])


if config["enable"]["retrieve"] and config["enable"].get(
    "retrieve_sector_databundle", True
):
    datafiles = [
        "eea/UNFCCC_v23.csv",
        "switzerland-sfoe/switzerland-new_format.csv",
        "nuts/NUTS_RG_10M_2013_4326_LEVL_2.geojson",
        "myb1-2017-nitro.xls",
        "Industrial_Database.csv",
        "emobility/KFZ__count",
        "emobility/Pkw__count",
        "h2_salt_caverns_GWh_per_sqkm.geojson",
    ]

    datafolders = [
        protected(
            directory("data/bundle-sector/eurostat-energy_balances-june_2016_edition")
        ),
        protected(
            directory("data/bundle-sector/eurostat-energy_balances-may_2018_edition")
        ),
        protected(directory("data/bundle-sector/jrc-idees-2015")),
    ]

    rule retrieve_sector_databundle:
        output:
            protected(expand("data/bundle-sector/{files}", files=datafiles)),
            *datafolders,
        log:
            LOGS + "retrieve_sector_databundle.log",
        retries: 2
        conda:
            "../envs/environment.yaml"
        script:
            "../scripts/retrieve_sector_databundle.py"


if config["enable"]["retrieve"] and (
    config["sector"]["gas_network"] or config["sector"]["H2_retrofit"]
):
    datafiles = [
        "IGGIELGN_LNGs.geojson",
        "IGGIELGN_BorderPoints.geojson",
        "IGGIELGN_Productions.geojson",
        "IGGIELGN_PipeSegments.geojson",
    ]

    rule retrieve_gas_infrastructure_data:
        output:
            protected(
                expand("data/gas_network/scigrid-gas/data/{files}", files=datafiles)
            ),
        log:
            LOGS + "retrieve_gas_infrastructure_data.log",
        retries: 2
        conda:
            "../envs/environment.yaml"
        script:
            "../scripts/retrieve_gas_infrastructure_data.py"


if config["enable"]["retrieve"]:

    rule retrieve_electricity_demand:
        input:
            HTTP.remote(
                "data.open-power-system-data.org/time_series/{version}/time_series_60min_singleindex.csv".format(
                version="2019-06-05"
                    if config["snapshots"]["end"] < "2019"
                    else "2020-10-06"
                ),
                keep_local=True,
                static=True,
            ),
        output:
            "data/load_raw.csv",
        log:
            LOGS + "retrieve_electricity_demand.log",
        resources:
            mem_mb=5000,
        retries: 2
        run:
            move(input[0], output[0])


if config["enable"]["retrieve"]:

    rule retrieve_ship_raster:
        input:
            HTTP.remote(
                "https://zenodo.org/record/6953563/files/shipdensity_global.zip",
                keep_local=True,
                static=True,
            ),
        output:
<<<<<<< HEAD
            "data/shipdensity_global.zip",
=======
            protected("data/shipdensity_global.zip"),
>>>>>>> bde04eea
        log:
            LOGS + "retrieve_ship_raster.log",
        resources:
            mem_mb=5000,
        retries: 2
        run:
            move(input[0], output[0])


if config["enable"]["retrieve"]:

    rule retrieve_monthly_co2_prices:
        input:
            HTTP.remote(
                "https://www.eex.com/fileadmin/EEX/Downloads/EUA_Emission_Spot_Primary_Market_Auction_Report/Archive_Reports/emission-spot-primary-market-auction-report-2019-data.xls",
                keep_local=True,
                static=True,
            ),
        output:
            "data/validation/emission-spot-primary-market-auction-report-2019-data.xls",
        log:
            LOGS + "retrieve_monthly_co2_prices.log",
        resources:
            mem_mb=5000,
        retries: 2
        run:
            move(input[0], output[0])


if config["enable"]["retrieve"]:

    rule retrieve_monthly_fuel_prices:
        output:
            "data/validation/energy-price-trends-xlsx-5619002.xlsx",
        log:
            LOGS + "retrieve_monthly_fuel_prices.log",
        resources:
            mem_mb=5000,
        retries: 2
        conda:
            "../envs/environment.yaml"
        script:
            "../scripts/retrieve_monthly_fuel_prices.py"<|MERGE_RESOLUTION|>--- conflicted
+++ resolved
@@ -197,11 +197,7 @@
                 static=True,
             ),
         output:
-<<<<<<< HEAD
-            "data/shipdensity_global.zip",
-=======
             protected("data/shipdensity_global.zip"),
->>>>>>> bde04eea
         log:
             LOGS + "retrieve_ship_raster.log",
         resources:
