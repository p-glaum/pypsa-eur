# SPDX-FileCopyrightText: : 2023 The PyPSA-Eur Authors
#
# SPDX-License-Identifier: MIT


rule solve_sector_network:
    params:
        solving=config["solving"],
        foresight=config["foresight"],
        planning_horizons=config["scenario"]["planning_horizons"],
        co2_sequestration_potential=config["sector"].get(
            "co2_sequestration_potential", 200
        ),
    input:
        network=RESULTS
<<<<<<< HEAD
        + "prenetworks/elec{weather_year}_s{simpl}_{clusters}_l{ll}_{opts}_{sector_opts}_{planning_horizons}.nc",
        costs="data/costs_{}.csv".format(config["costs"]["year"]),
        config=RESULTS + "config/config.yaml",
        #env=RDIR + 'config/environment.yaml',
=======
        + "prenetworks/elec_s{simpl}_{clusters}_l{ll}_{opts}_{sector_opts}_{planning_horizons}.nc",
        config=RESULTS + "config.yaml",
>>>>>>> 9cc6761d
    output:
        RESULTS
        + "postnetworks/elec{weather_year}_s{simpl}_{clusters}_l{ll}_{opts}_{sector_opts}_{planning_horizons}.nc",
    shadow:
        "shallow"
    log:
        solver=LOGS
        + "elec{weather_year}_s{simpl}_{clusters}_l{ll}_{opts}_{sector_opts}_{planning_horizons}_solver.log",
        python=LOGS
        + "elec{weather_year}_s{simpl}_{clusters}_l{ll}_{opts}_{sector_opts}_{planning_horizons}_python.log",
    threads: config["solving"]["solver"].get("threads", 4)
    resources:
        mem_mb=config["solving"]["mem"],
        walltime=config["solving"].get("walltime", "12:00:00"),
    benchmark:
        (
            RESULTS
            + BENCHMARKS
            + "solve_sector_network/elec{weather_year}_s{simpl}_{clusters}_l{ll}_{opts}_{sector_opts}_{planning_horizons}"
        )
    conda:
        "../envs/environment.yaml"
    script:
        "../scripts/solve_network.py"


rule solve_operations_network_other_year:
    input:
        overrides="data/override_component_attrs",
        pre=RDIR
        + "/prenetworks/elec{weather_year}_s{simpl}_{clusters}_lv{lv}_{opts}_{sector_opts}_{planning_horizons}.nc",
        post=RDIR
        + "/postnetworks/elec{capacity_year}_s{simpl}_{clusters}_lv{lv}_{opts}_{sector_opts}_{planning_horizons}.nc",
    output:
        RDIR
        + "/operations/elec{capacity_year}_s{simpl}_{clusters}_lv{lv}_{opts}_{sector_opts}_{planning_horizons}_{weather_year}.nc",
    shadow:
        "shallow"
    log:
        solver=RDIR
        + "/logs/elec{capacity_year}_s{simpl}_{clusters}_lv{lv}_{opts}_{sector_opts}_{planning_horizons}_{weather_year}_solver.log",
        python=RDIR
        + "/logs/elec{capacity_year}_s{simpl}_{clusters}_lv{lv}_{opts}_{sector_opts}_{planning_horizons}_{weather_year}_python.log",
    threads: 4
    resources:
        mem_mb=10000,
    benchmark:
        (
            RDIR
            + "/benchmarks/solve_operations_network/elec{capacity_year}_s{simpl}_{clusters}_lv{lv}_{opts}_{sector_opts}_{planning_horizons}_{weather_year}"
        )
    script:
        "../scripts/solve_operations_network_other_year.py"


# rule solve_operations_network_other_year_myopic:
#     input:
#         overrides="data/override_component_attrs",
#         pre=RDIR
#         + "/prenetworks/elec{weather_year}_s{simpl}_{clusters}_lv{lv}_{opts}_{sector_opts}_{planning_horizons}.nc",
#         post=RDIR
#         + "/postnetworks/elec{capacity_year}_s{simpl}_{clusters}_lv{lv}_{opts}_{sector_opts}_{planning_horizons}.nc",
#         previous=solved_previous_year,
#     output:
#         RDIR
#         + "/operations/elec{capacity_year}_s{simpl}_{clusters}_lv{lv}_{opts}_{sector_opts}_{planning_horizons}_{weather_year}_myopic.nc",
#     shadow:
#         "shallow"
#     log:
#         solver=RDIR
#         + "/logs/elec{capacity_year}_s{simpl}_{clusters}_lv{lv}_{opts}_{sector_opts}_{planning_horizons}_{weather_year}_solver.log",
#         python=RDIR
#         + "/logs/elec{capacity_year}_s{simpl}_{clusters}_lv{lv}_{opts}_{sector_opts}_{planning_horizons}_{weather_year}_python.log",
#     threads: 4
#     resources:
#         mem_mb=10000,
#     benchmark:
#         (
#             RDIR
#             + "/benchmarks/solve_operations_network_myopic/elec{capacity_year}_s{simpl}_{clusters}_lv{lv}_{opts}_{sector_opts}_{planning_horizons}_{weather_year}"
#         )
#     script:
#         "../scripts/solve_operations_network_other_year_myopic.py"<|MERGE_RESOLUTION|>--- conflicted
+++ resolved
@@ -13,15 +13,8 @@
         ),
     input:
         network=RESULTS
-<<<<<<< HEAD
         + "prenetworks/elec{weather_year}_s{simpl}_{clusters}_l{ll}_{opts}_{sector_opts}_{planning_horizons}.nc",
-        costs="data/costs_{}.csv".format(config["costs"]["year"]),
-        config=RESULTS + "config/config.yaml",
-        #env=RDIR + 'config/environment.yaml',
-=======
-        + "prenetworks/elec_s{simpl}_{clusters}_l{ll}_{opts}_{sector_opts}_{planning_horizons}.nc",
         config=RESULTS + "config.yaml",
->>>>>>> 9cc6761d
     output:
         RESULTS
         + "postnetworks/elec{weather_year}_s{simpl}_{clusters}_l{ll}_{opts}_{sector_opts}_{planning_horizons}.nc",
