# SPDX-FileCopyrightText: : 2023 The PyPSA-Eur Authors
#
# SPDX-License-Identifier: MIT

if config["enable"].get("prepare_links_p_nom", False):

    rule prepare_links_p_nom:
        output:
            "data/links_p_nom.csv",
        log:
            logs("prepare_links_p_nom.log"),
        threads: 1
        resources:
            mem_mb=1500,
        conda:
            "../envs/environment.yaml"
        script:
            "../scripts/prepare_links_p_nom.py"


rule build_electricity_demand:
    params:
        snapshots={
            k: config_provider("snapshots", k) for k in ["start", "end", "inclusive"]
        },
        countries=config_provider("countries"),
        load=config_provider("load"),
    input:
<<<<<<< HEAD
        ancient("data/electricity_demand.csv"),
    output:
        resources("load.csv"),
=======
        ancient("data/electricity_demand_raw.csv"),
    output:
        RESOURCES + "electricity_demand.csv",
>>>>>>> e8c8d72b
    log:
        logs("build_electricity_demand.log"),
    resources:
        mem_mb=5000,
    conda:
        "../envs/environment.yaml"
    script:
        "../scripts/build_electricity_demand.py"


rule build_powerplants:
    params:
        powerplants_filter=config_provider("electricity", "powerplants_filter"),
        custom_powerplants=config_provider("electricity", "custom_powerplants"),
        everywhere_powerplants=config_provider("electricity", "everywhere_powerplants"),
        countries=config_provider("countries"),
    input:
        base_network=resources("networks/base.nc"),
        custom_powerplants="data/custom_powerplants.csv",
    output:
        resources("powerplants.csv"),
    log:
        logs("build_powerplants.log"),
    threads: 1
    resources:
        mem_mb=5000,
    conda:
        "../envs/environment.yaml"
    script:
        "../scripts/build_powerplants.py"


rule base_network:
    params:
        countries=config_provider("countries"),
        snapshots={
            k: config_provider("snapshots", k) for k in ["start", "end", "inclusive"]
        },
        lines=config_provider("lines"),
        links=config_provider("links"),
        transformers=config_provider("transformers"),
    input:
        eg_buses="data/entsoegridkit/buses.csv",
        eg_lines="data/entsoegridkit/lines.csv",
        eg_links="data/entsoegridkit/links.csv",
        eg_converters="data/entsoegridkit/converters.csv",
        eg_transformers="data/entsoegridkit/transformers.csv",
        parameter_corrections="data/parameter_corrections.yaml",
        links_p_nom="data/links_p_nom.csv",
        links_tyndp="data/links_tyndp.csv",
        country_shapes=resources("country_shapes.geojson"),
        offshore_shapes=resources("offshore_shapes.geojson"),
        europe_shape=resources("europe_shape.geojson"),
    output:
        resources("networks/base.nc"),
    log:
        logs("base_network.log"),
    benchmark:
        benchmarks("base_network")
    threads: 1
    resources:
        mem_mb=1500,
    conda:
        "../envs/environment.yaml"
    script:
        "../scripts/base_network.py"


rule build_shapes:
    params:
        countries=config_provider("countries"),
    input:
        naturalearth=ancient("data/bundle/naturalearth/ne_10m_admin_0_countries.shp"),
        eez=ancient("data/bundle/eez/World_EEZ_v8_2014.shp"),
        nuts3=ancient("data/bundle/NUTS_2013_60M_SH/data/NUTS_RG_60M_2013.shp"),
        nuts3pop=ancient("data/bundle/nama_10r_3popgdp.tsv.gz"),
        nuts3gdp=ancient("data/bundle/nama_10r_3gdp.tsv.gz"),
        ch_cantons=ancient("data/bundle/ch_cantons.csv"),
        ch_popgdp=ancient("data/bundle/je-e-21.03.02.xls"),
    output:
        country_shapes=resources("country_shapes.geojson"),
        offshore_shapes=resources("offshore_shapes.geojson"),
        europe_shape=resources("europe_shape.geojson"),
        nuts3_shapes=resources("nuts3_shapes.geojson"),
    log:
        logs("build_shapes.log"),
    threads: 1
    resources:
        mem_mb=1500,
    conda:
        "../envs/environment.yaml"
    script:
        "../scripts/build_shapes.py"


rule build_bus_regions:
    params:
        countries=config_provider("countries"),
    input:
        country_shapes=resources("country_shapes.geojson"),
        offshore_shapes=resources("offshore_shapes.geojson"),
        base_network=resources("networks/base.nc"),
    output:
        regions_onshore=resources("regions_onshore.geojson"),
        regions_offshore=resources("regions_offshore.geojson"),
    log:
        logs("build_bus_regions.log"),
    threads: 1
    resources:
        mem_mb=1000,
    conda:
        "../envs/environment.yaml"
    script:
        "../scripts/build_bus_regions.py"


if config["enable"].get("build_cutout", False):

    rule build_cutout:
        params:
            snapshots={
                k: config_provider("snapshots", k)
                for k in ["start", "end", "inclusive"]
            },
            cutouts=config_provider("atlite", "cutouts"),
        input:
            regions_onshore=resources("regions_onshore.geojson"),
            regions_offshore=resources("regions_offshore.geojson"),
        output:
            protected("cutouts/" + CDIR + "{cutout}.nc"),
        log:
            "logs/" + CDIR + "build_cutout/{cutout}.log",
        benchmark:
            "benchmarks/" + CDIR + "build_cutout_{cutout}"
        threads: ATLITE_NPROCESSES
        resources:
            mem_mb=ATLITE_NPROCESSES * 1000,
        conda:
            "../envs/environment.yaml"
        script:
            "../scripts/build_cutout.py"


if config["enable"].get("build_natura_raster", False):

    rule build_natura_raster:
        input:
            natura=ancient("data/bundle/natura/Natura2000_end2015.shp"),
            cutouts=expand(
                "cutouts/" + CDIR + "{cutouts}.nc", **config_provider("atlite")
            ),
        output:
            resources("natura.tiff"),
        resources:
            mem_mb=5000,
        log:
            logs("build_natura_raster.log"),
        conda:
            "../envs/environment.yaml"
        script:
            "../scripts/build_natura_raster.py"


rule build_ship_raster:
    input:
        ship_density="data/shipdensity_global.zip",
        cutouts=expand(
            "cutouts/" + CDIR + "{cutout}.nc",
            cutout=[
                config_provider("renewable", k, "cutout")
                for k in config_provider("electricity", "renewable_carriers")
            ],
        ),
    output:
        resources("shipdensity_raster.tif"),
    log:
        logs("build_ship_raster.log"),
    resources:
        mem_mb=5000,
    benchmark:
        benchmarks("build_ship_raster")
    conda:
        "../envs/environment.yaml"
    script:
        "../scripts/build_ship_raster.py"


rule determine_availability_matrix_MD_UA:
    input:
        copernicus="data/Copernicus_LC100_global_v3.0.1_2019-nrt_Discrete-Classification-map_EPSG-4326.tif",
        wdpa="data/WDPA.gpkg",
        wdpa_marine="data/WDPA_WDOECM_marine.gpkg",
        gebco=lambda w: (
            "data/bundle/GEBCO_2014_2D.nc"
            if config_provider("renewable", w.technology)(w).get("max_depth")
            else []
        ),
        ship_density=lambda w: (
            resources("shipdensity_raster.tif")
            if "ship_threshold" in config_provider("renewable", w.technology)(w).keys()
            else []
        ),
        country_shapes=resources("country_shapes.geojson"),
        offshore_shapes=resources("offshore_shapes.geojson"),
        regions=lambda w: (
            resources("regions_onshore.geojson")
            if w.technology in ("onwind", "solar")
            else resources("regions_offshore.geojson")
        ),
        cutout=lambda w: "cutouts/"
        + CDIR
        + config_provider("renewable", w.technology, "cutout")(w)
        + ".nc",
    output:
        availability_matrix=resources("availability_matrix_MD-UA_{technology}.nc"),
        availability_map=resources("availability_matrix_MD-UA_{technology}.png"),
    log:
        logs("determine_availability_matrix_MD_UA_{technology}.log"),
    threads: ATLITE_NPROCESSES
    resources:
        mem_mb=ATLITE_NPROCESSES * 5000,
    conda:
        "../envs/environment.yaml"
    script:
        "../scripts/determine_availability_matrix_MD_UA.py"


# Optional input when having Ukraine (UA) or Moldova (MD) in the countries list
if {"UA", "MD"}.intersection(set(config["countries"])):
    opt = {
        "availability_matrix_MD_UA": resources(
            "availability_matrix_MD-UA_{technology}.nc"
        )
    }
else:
    opt = {}


rule build_renewable_profiles:
    params:
        snapshots={
            k: config_provider("snapshots", k) for k in ["start", "end", "inclusive"]
        },
        renewable=config_provider("renewable"),
    input:
        **opt,
        base_network=resources("networks/base.nc"),
        corine=ancient("data/bundle/corine/g250_clc06_V18_5.tif"),
        natura=lambda w: (
            resources("natura.tiff")
            if config_provider("renewable", w.technology, "natura")(w)
            else []
        ),
        luisa=lambda w: (
            "data/LUISA_basemap_020321_50m.tif"
            if config_provider("renewable", w.technology, "luisa")(w)
            else []
        ),
        gebco=ancient(
            lambda w: (
                "data/bundle/GEBCO_2014_2D.nc"
                if config_provider("renewable", w.technology)(w).get("max_depth")
                else []
            )
        ),
        ship_density=lambda w: (
            resources("shipdensity_raster.tif")
            if "ship_threshold" in config_provider("renewable", w.technology)(w).keys()
            else []
        ),
        country_shapes=resources("country_shapes.geojson"),
        offshore_shapes=resources("offshore_shapes.geojson"),
        regions=lambda w: (
            resources("regions_onshore.geojson")
            if w.technology in ("onwind", "solar")
            else resources("regions_offshore.geojson")
        ),
        cutout=lambda w: "cutouts/"
        + CDIR
        + config_provider("renewable", w.technology, "cutout")(w)
        + ".nc",
    output:
        profile=resources("profile_{technology}.nc"),
    log:
        logs("build_renewable_profile_{technology}.log"),
    benchmark:
        benchmarks("build_renewable_profiles_{technology}")
    threads: ATLITE_NPROCESSES
    resources:
        mem_mb=ATLITE_NPROCESSES * 5000,
    wildcard_constraints:
        technology="(?!hydro).*",  # Any technology other than hydro
    conda:
        "../envs/environment.yaml"
    script:
        "../scripts/build_renewable_profiles.py"


rule build_monthly_prices:
    input:
        co2_price_raw="data/validation/emission-spot-primary-market-auction-report-2019-data.xls",
        fuel_price_raw="data/validation/energy-price-trends-xlsx-5619002.xlsx",
    output:
        co2_price=resources("co2_price.csv"),
        fuel_price=resources("monthly_fuel_price.csv"),
    log:
        logs("build_monthly_prices.log"),
    threads: 1
    resources:
        mem_mb=5000,
    conda:
        "../envs/environment.yaml"
    script:
        "../scripts/build_monthly_prices.py"


rule build_hydro_profile:
    params:
        hydro=config_provider("renewable", "hydro"),
        countries=config_provider("countries"),
    input:
        country_shapes=resources("country_shapes.geojson"),
        eia_hydro_generation="data/eia_hydro_annual_generation.csv",
        cutout=f"cutouts/"
        + CDIR
        + config_provider("renewable", "hydro", "cutout")
        + ".nc",
    output:
        resources("profile_hydro.nc"),
    log:
        logs("build_hydro_profile.log"),
    resources:
        mem_mb=5000,
    conda:
        "../envs/environment.yaml"
    script:
        "../scripts/build_hydro_profile.py"


if config["lines"]["dynamic_line_rating"]["activate"]:

    rule build_line_rating:
        params:
            snapshots={
                k: config_provider("snapshots", k)
                for k in ["start", "end", "inclusive"]
            },
        input:
            base_network=resources("networks/base.nc"),
            cutout="cutouts/"
            + CDIR
            + config_provider("lines", "dynamic_line_rating", "cutout")
            + ".nc",
        output:
            output=resources("networks/line_rating.nc"),
        log:
            logs("build_line_rating.log"),
        benchmark:
            benchmarks("build_line_rating")
        threads: ATLITE_NPROCESSES
        resources:
            mem_mb=ATLITE_NPROCESSES * 1000,
        conda:
            "../envs/environment.yaml"
        script:
            "../scripts/build_line_rating.py"


rule add_electricity:
    params:
        length_factor=config_provider("lines", "length_factor"),
        scaling_factor=config_provider("load", "scaling_factor"),
        countries=config_provider("countries"),
        renewable=config_provider("renewable"),
        electricity=config_provider("electricity"),
        conventional=config_provider("conventional"),
        costs=config_provider("costs"),
    input:
        **{
            f"profile_{tech}": resources(f"profile_{tech}.nc")
            for tech in config_provider("electricity", "renewable_carriers")
        },
        **{
            f"conventional_{carrier}_{attr}": fn
            for carrier, d in config.get("conventional", {None: {}}).items()
            if carrier in config_provider("electricity", "conventional_carriers")
            for attr, fn in d.items()
            if str(fn).startswith("data/")
        },
        base_network=resources("networks/base.nc"),
        line_rating=(
            resources("networks/line_rating.nc")
            if config_provider("lines", "dynamic_line_rating", "activate")
            else resources("networks/base.nc")
        ),
        tech_costs=COSTS,
        regions=resources("regions_onshore.geojson"),
        powerplants=resources("powerplants.csv"),
        hydro_capacities=ancient("data/bundle/hydro_capacities.csv"),
        geth_hydro_capacities="data/geth2015_hydro_capacities.csv",
        unit_commitment="data/unit_commitment.csv",
        fuel_price=(
            resources("monthly_fuel_price.csv")
            if config_provider("conventional", "dynamic_fuel_price")
            else []
        ),
<<<<<<< HEAD
        load=resources("load.csv"),
        nuts3_shapes=resources("nuts3_shapes.geojson"),
=======
        load=RESOURCES + "electricity_demand.csv",
        nuts3_shapes=RESOURCES + "nuts3_shapes.geojson",
>>>>>>> e8c8d72b
        ua_md_gdp="data/GDP_PPP_30arcsec_v3_mapped_default.csv",
    output:
        resources("networks/elec.nc"),
    log:
        logs("add_electricity.log"),
    benchmark:
        benchmarks("add_electricity")
    threads: 1
    resources:
        mem_mb=10000,
    conda:
        "../envs/environment.yaml"
    script:
        "../scripts/add_electricity.py"


rule simplify_network:
    params:
        simplify_network=config_provider("clustering", "simplify_network"),
        aggregation_strategies=config_provider(
            "clustering", "aggregation_strategies", default={}
        ),
        focus_weights=config_provider("clustering", "focus_weights", default=None),
        renewable_carriers=config_provider("electricity", "renewable_carriers"),
        max_hours=config_provider("electricity", "max_hours"),
        length_factor=config_provider("lines", "length_factor"),
        p_max_pu=config_provider("links", "p_max_pu", default=1.0),
        costs=config_provider("costs"),
    input:
        network=resources("networks/elec.nc"),
        tech_costs=COSTS,
        regions_onshore=resources("regions_onshore.geojson"),
        regions_offshore=resources("regions_offshore.geojson"),
    output:
        network=resources("networks/elec_s{simpl}.nc"),
        regions_onshore=resources("regions_onshore_elec_s{simpl}.geojson"),
        regions_offshore=resources("regions_offshore_elec_s{simpl}.geojson"),
        busmap=resources("busmap_elec_s{simpl}.csv"),
        connection_costs=resources("connection_costs_s{simpl}.csv"),
    log:
        logs("simplify_network/elec_s{simpl}.log"),
    benchmark:
        benchmarks("simplify_network/elec_s{simpl}")
    threads: 1
    resources:
        mem_mb=12000,
    conda:
        "../envs/environment.yaml"
    script:
        "../scripts/simplify_network.py"


rule cluster_network:
    params:
        cluster_network=config_provider("clustering", "cluster_network"),
        aggregation_strategies=config_provider(
            "clustering", "aggregation_strategies", default={}
        ),
        custom_busmap=config_provider("enable", "custom_busmap", default=False),
        focus_weights=config_provider("clustering", "focus_weights", default=None),
        renewable_carriers=config_provider("electricity", "renewable_carriers"),
        conventional_carriers=config_provider(
            "electricity", "conventional_carriers", default=[]
        ),
        max_hours=config_provider("electricity", "max_hours"),
        length_factor=config_provider("lines", "length_factor"),
        costs=config_provider("costs"),
    input:
        network=resources("networks/elec_s{simpl}.nc"),
        regions_onshore=resources("regions_onshore_elec_s{simpl}.geojson"),
        regions_offshore=resources("regions_offshore_elec_s{simpl}.geojson"),
        busmap=ancient(resources("busmap_elec_s{simpl}.csv")),
        custom_busmap=(
            "data/custom_busmap_elec_s{simpl}_{clusters}.csv"
            if config_provider("enable", "custom_busmap", default=False)
            else []
        ),
        tech_costs=COSTS,
    output:
        network=resources("networks/elec_s{simpl}_{clusters}.nc"),
        regions_onshore=resources("regions_onshore_elec_s{simpl}_{clusters}.geojson"),
        regions_offshore=resources("regions_offshore_elec_s{simpl}_{clusters}.geojson"),
        busmap=resources("busmap_elec_s{simpl}_{clusters}.csv"),
        linemap=resources("linemap_elec_s{simpl}_{clusters}.csv"),
    log:
        logs("cluster_network/elec_s{simpl}_{clusters}.log"),
    benchmark:
        benchmarks("cluster_network/elec_s{simpl}_{clusters}")
    threads: 1
    resources:
        mem_mb=10000,
    conda:
        "../envs/environment.yaml"
    script:
        "../scripts/cluster_network.py"


rule add_extra_components:
    params:
        extendable_carriers=config_provider("electricity", "extendable_carriers"),
        max_hours=config_provider("electricity", "max_hours"),
        costs=config_provider("costs"),
    input:
        network=resources("networks/elec_s{simpl}_{clusters}.nc"),
        tech_costs=COSTS,
    output:
        resources("networks/elec_s{simpl}_{clusters}_ec.nc"),
    log:
        logs("add_extra_components/elec_s{simpl}_{clusters}.log"),
    benchmark:
        benchmarks("add_extra_components/elec_s{simpl}_{clusters}_ec")
    threads: 1
    resources:
        mem_mb=4000,
    conda:
        "../envs/environment.yaml"
    script:
        "../scripts/add_extra_components.py"


rule prepare_network:
    params:
        snapshots={
            "resolution": config_provider("snapshots", "resolution", default=False),
            "segmentation": config_provider(
                "snapshots", "segmentation", default=False
            ),
        },
        links=config_provider("links"),
        lines=config_provider("lines"),
        co2base=config_provider("electricity", "co2base"),
        co2limit_enable=config_provider("electricity", "co2limit_enable", default=False),
        co2limit=config_provider("electricity", "co2limit"),
        gaslimit_enable=config_provider("electricity", "gaslimit_enable", default=False),
        gaslimit=config_provider("electricity", "gaslimit"),
        max_hours=config_provider("electricity", "max_hours"),
        costs=config_provider("costs"),
        autarky=config_provider("electricity", "autarky", default={}),
    input:
        resources("networks/elec_s{simpl}_{clusters}_ec.nc"),
        tech_costs=COSTS,
        co2_price=lambda w: resources("co2_price.csv") if "Ept" in w.opts else [],
    output:
        resources("networks/elec_s{simpl}_{clusters}_ec_l{ll}_{opts}.nc"),
    log:
        logs("prepare_network/elec_s{simpl}_{clusters}_ec_l{ll}_{opts}.log"),
    benchmark:
        (benchmarks("prepare_network/elec_s{simpl}_{clusters}_ec_l{ll}_{opts}"))
    threads: 1
    resources:
        mem_mb=4000,
    conda:
        "../envs/environment.yaml"
    script:
        "../scripts/prepare_network.py"<|MERGE_RESOLUTION|>--- conflicted
+++ resolved
@@ -26,15 +26,9 @@
         countries=config_provider("countries"),
         load=config_provider("load"),
     input:
-<<<<<<< HEAD
-        ancient("data/electricity_demand.csv"),
-    output:
-        resources("load.csv"),
-=======
         ancient("data/electricity_demand_raw.csv"),
     output:
-        RESOURCES + "electricity_demand.csv",
->>>>>>> e8c8d72b
+        resources("electricity_demand.csv"),
     log:
         logs("build_electricity_demand.log"),
     resources:
@@ -441,13 +435,8 @@
             if config_provider("conventional", "dynamic_fuel_price")
             else []
         ),
-<<<<<<< HEAD
-        load=resources("load.csv"),
+        load=resources("electricity_demand.csv"),
         nuts3_shapes=resources("nuts3_shapes.geojson"),
-=======
-        load=RESOURCES + "electricity_demand.csv",
-        nuts3_shapes=RESOURCES + "nuts3_shapes.geojson",
->>>>>>> e8c8d72b
         ua_md_gdp="data/GDP_PPP_30arcsec_v3_mapped_default.csv",
     output:
         resources("networks/elec.nc"),
