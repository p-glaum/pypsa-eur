--- conflicted
+++ resolved
@@ -65,7 +65,6 @@
         "../scripts/build_powerplants.py"
 
 
-<<<<<<< HEAD
 rule base_network:
     params:
         countries=config_provider("countries"),
@@ -79,61 +78,6 @@
             "data/entsoegridkit/buses.csv" if config_provider("electricity_network", "base_network")(w) == "gridkit"
             else (
                 "data/osm/prebuilt/buses.csv" if config_provider("electricity_network", "base_network")(w) == "osm-prebuilt"
-=======
-if config["electricity_network"]["base_network"] == "gridkit":
-
-    rule base_network:
-        params:
-            countries=config_provider("countries"),
-            snapshots=config_provider("snapshots"),
-            drop_leap_day=config_provider("enable", "drop_leap_day"),
-            lines=config_provider("lines"),
-            links=config_provider("links"),
-            transformers=config_provider("transformers"),
-        input:
-            eg_buses="data/entsoegridkit/buses.csv",
-            eg_lines="data/entsoegridkit/lines.csv",
-            eg_links="data/entsoegridkit/links.csv",
-            eg_converters="data/entsoegridkit/converters.csv",
-            eg_transformers="data/entsoegridkit/transformers.csv",
-            parameter_corrections="data/parameter_corrections.yaml",
-            links_p_nom="data/links_p_nom.csv",
-            links_tyndp="data/links_tyndp.csv",
-            country_shapes=resources("country_shapes.geojson"),
-            offshore_shapes=resources("offshore_shapes.geojson"),
-            europe_shape=resources("europe_shape.geojson"),
-        output:
-            base_network=resources("networks/base.nc"),
-            regions_onshore=resources("regions_onshore.geojson"),
-            regions_offshore=resources("regions_offshore.geojson"),
-        log:
-            logs("base_network.log"),
-        benchmark:
-            benchmarks("base_network")
-        threads: 1
-        resources:
-            mem_mb=1500,
-        conda:
-            "../envs/environment.yaml"
-        script:
-            "../scripts/base_network.py"
-
-
-if config["electricity_network"]["base_network"] == "osm":
-
-    rule base_network:
-        params:
-            countries=config_provider("countries"),
-            snapshots=config_provider("snapshots"),
-            drop_leap_day=config_provider("enable", "drop_leap_day"),
-            lines=config_provider("lines"),
-            links=config_provider("links"),
-            transformers=config_provider("transformers"),
-        input:
-            eg_buses=(
-                "data/osm/prebuilt/buses.csv"
-                if config["electricity_network"]["osm_use_prebuilt"] == True
->>>>>>> a629dbad
                 else resources("osm/buses.csv")
             )
         ),
