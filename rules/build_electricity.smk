--- conflicted
+++ resolved
@@ -350,13 +350,9 @@
         hydro_capacities=ancient("data/bundle/hydro_capacities.csv"),
         geth_hydro_capacities="data/geth2015_hydro_capacities.csv",
         unit_commitment="data/unit_commitment.csv",
-<<<<<<< HEAD
-        fuel_price=RESOURCES + "monthly_fuel_price.csv",
-=======
         fuel_price=RESOURCES + "monthly_fuel_price.csv"
         if config["conventional"]["dynamic_fuel_price"]
         else [],
->>>>>>> bde04eea
         load=RESOURCES + "load.csv",
         nuts3_shapes=RESOURCES + "nuts3_shapes.geojson",
     output:
@@ -510,11 +506,7 @@
     input:
         RESOURCES + "networks/elec_s{simpl}_{clusters}_off-{offgrid}_ec.nc",
         tech_costs=COSTS,
-<<<<<<< HEAD
-        co2_price=RESOURCES + "co2_price.csv",
-=======
         co2_price=lambda w: RESOURCES + "co2_price.csv" if "Ept" in w.opts else [],
->>>>>>> bde04eea
     output:
         RESOURCES + "networks/elec_s{simpl}_{clusters}_off-{offgrid}_ec_l{ll}_{opts}.nc",
     log:
