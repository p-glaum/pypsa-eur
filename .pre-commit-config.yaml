# SPDX-FileCopyrightText: : 2022 The PyPSA-Eur Authors
#
# SPDX-License-Identifier: CC0-1.0
exclude: "^LICENSES"

repos:
- repo: https://github.com/pre-commit/pre-commit-hooks
  rev: v4.4.0
  hooks:
  - id: check-merge-conflict
  - id: end-of-file-fixer
  - id: fix-encoding-pragma
  - id: mixed-line-ending
  - id: trailing-whitespace
  - id: check-added-large-files
    args: ["--maxkb=2000"]

  # Sort package imports alphabetically
- repo: https://github.com/PyCQA/isort
  rev: 5.12.0
  hooks:
  - id: isort
    args: ["--profile", "black", "--filter-files"]

  # Convert relative imports to absolute imports
- repo: https://github.com/MarcoGorelli/absolufy-imports
  rev: v0.3.1
  hooks:
  - id: absolufy-imports

  # Find common spelling mistakes in comments and docstrings
- repo: https://github.com/codespell-project/codespell
  rev: v2.2.5
  hooks:
  - id: codespell
    args: ['--ignore-regex="(\b[A-Z]+\b)"', '--ignore-words-list=fom,appartment,bage,ore,setis,tabacco,berfore'] # Ignore capital case words, e.g. country codes
    types_or: [python, rst, markdown]
    files: ^(scripts|doc)/

  # Make docstrings PEP 257 compliant
- repo: https://github.com/PyCQA/docformatter
<<<<<<< HEAD
  rev: v1.7.1
=======
  rev: v1.7.3
>>>>>>> 329349d7
  hooks:
  - id: docformatter
    args: ["--in-place", "--make-summary-multi-line", "--pre-summary-newline"]

- repo: https://github.com/keewis/blackdoc
  rev: v0.3.8
  hooks:
  - id: blackdoc

  # Formatting with "black" coding style
- repo: https://github.com/psf/black
  rev: 23.3.0
  hooks:
      # Format Python files
  - id: black
      # Format Jupyter Python notebooks
  - id: black-jupyter

  # Remove output from Jupyter notebooks
- repo: https://github.com/aflc/pre-commit-jupyter
  rev: v1.2.1
  hooks:
  - id: jupyter-notebook-cleanup
    args: ["--remove-kernel-metadata"]

  # Do YAML formatting (before the linter checks it for misses)
- repo: https://github.com/macisamuele/language-formatters-pre-commit-hooks
  rev: v2.9.0
  hooks:
  - id: pretty-format-yaml
    args: [--autofix, --indent, "2", --preserve-quotes]

  # Format Snakemake rule / workflow files
- repo: https://github.com/snakemake/snakefmt
  rev: v0.8.4
  hooks:
  - id: snakefmt

  # For cleaning jupyter notebooks
- repo: https://github.com/aflc/pre-commit-jupyter
  rev: v1.2.1
  hooks:
  - id: jupyter-notebook-cleanup
    exclude: examples/solve-on-remote.ipynb

  # Check for FSFE REUSE compliance (licensing)
- repo: https://github.com/fsfe/reuse-tool
  rev: v2.0.0
  hooks:
  - id: reuse<|MERGE_RESOLUTION|>--- conflicted
+++ resolved
@@ -39,11 +39,7 @@
 
   # Make docstrings PEP 257 compliant
 - repo: https://github.com/PyCQA/docformatter
-<<<<<<< HEAD
-  rev: v1.7.1
-=======
   rev: v1.7.3
->>>>>>> 329349d7
   hooks:
   - id: docformatter
     args: ["--in-place", "--make-summary-multi-line", "--pre-summary-newline"]
